import { getRequestConfig } from "next-intl/server";
import { getUserLocale } from "@/services/locale";

async function loadModularMessages(locale: string) {
  const modules = [
    "common",
    "pages/home",
    "pages/tools",
    "pages/error",
    "pages/admin",
    "pages/loading",
    "components/layout",
    "components/forms",
    "components/ui",
    "database",
    "tools/common",
    "tools/base64",
    "tools/hash-generator",
    "tools/favicon-generator",
    "tools/markdown-to-pdf",
  ];

  const messages: any = {};

  for (const moduleName of modules) {
    try {
<<<<<<< HEAD
      const moduleMessages = (await import(`../../messages/${moduleName}/${locale}.json`)).default;

      // Convert module path to nested object structure
      const parts = moduleName.split('/');
=======
      const moduleMessages = (
        await import(`../../messages/${moduleName}/${locale}.json`)
      ).default;

      // Convert module path to nested object structure
      const parts = moduleName.split("/");
>>>>>>> 1b4cf02b
      let current = messages;

      for (let i = 0; i < parts.length - 1; i++) {
        if (!current[parts[i]]) {
          current[parts[i]] = {};
        }
        current = current[parts[i]];
      }

      current[parts[parts.length - 1]] = moduleMessages;
    } catch (error) {
<<<<<<< HEAD
      console.warn(`Failed to load module ${moduleName} for locale ${locale}:`, error);
=======
      console.warn(
        `Failed to load module ${moduleName} for locale ${locale}:`,
        error,
      );
>>>>>>> 1b4cf02b
    }
  }

  return messages;
}

export default getRequestConfig(async () => {
  const locale = await getUserLocale();

  return {
    locale,
    messages: await loadModularMessages(locale),
  };
});<|MERGE_RESOLUTION|>--- conflicted
+++ resolved
@@ -24,19 +24,12 @@
 
   for (const moduleName of modules) {
     try {
-<<<<<<< HEAD
-      const moduleMessages = (await import(`../../messages/${moduleName}/${locale}.json`)).default;
-
-      // Convert module path to nested object structure
-      const parts = moduleName.split('/');
-=======
       const moduleMessages = (
         await import(`../../messages/${moduleName}/${locale}.json`)
       ).default;
 
       // Convert module path to nested object structure
       const parts = moduleName.split("/");
->>>>>>> 1b4cf02b
       let current = messages;
 
       for (let i = 0; i < parts.length - 1; i++) {
@@ -48,14 +41,10 @@
 
       current[parts[parts.length - 1]] = moduleMessages;
     } catch (error) {
-<<<<<<< HEAD
-      console.warn(`Failed to load module ${moduleName} for locale ${locale}:`, error);
-=======
       console.warn(
         `Failed to load module ${moduleName} for locale ${locale}:`,
         error,
       );
->>>>>>> 1b4cf02b
     }
   }
 
