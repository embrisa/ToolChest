--- conflicted
+++ resolved
@@ -24,19 +24,12 @@
 
   for (const moduleName of modules) {
     try {
-<<<<<<< HEAD
-      const moduleMessages = (await import(`../../messages/${moduleName}/${locale}.json`)).default;
-
-      // Convert module path to nested object structure
-      const parts = moduleName.split('/');
-=======
       const moduleMessages = (
         await import(`../../messages/${moduleName}/${locale}.json`)
       ).default;
 
       // Convert module path to nested object structure
       const parts = moduleName.split("/");
->>>>>>> 684b563a
       let current = messages;
 
       for (let i = 0; i < parts.length - 1; i++) {
