import { getRequestConfig, getTranslations } from "next-intl/server";
import { notFound } from "next/navigation";

export type TranslationModule =
  | "common"
  | "pages.home"
  | "pages.tools"
  | "pages.error"
  | "pages.admin"
  | "pages.loading"
  | "components.layout"
  | "components.forms"
  | "components.ui"
  | "database"
  | "tools.common"
  | `tools.${string}`;

/**
 * Load translation modules for a specific locale
 */
export async function loadTranslationModules(
  locale: string,
  modules: TranslationModule[],
): Promise<Record<string, any>> {
<<<<<<< HEAD
    const translations: Record<string, any> = {};

    for (const moduleName of modules) {
        try {
            const modulePath = moduleName.replace('.', '/');
            const moduleTranslations = await import(`../../../messages/${modulePath}/${locale}.json`);

            // Merge module translations into the main object
            const moduleKey = moduleName.replace('.', '_');
            translations[moduleKey] = moduleTranslations.default || moduleTranslations;
        } catch (error) {
            console.warn(`Failed to load translation module ${moduleName} for locale ${locale}:`, error);
            // Continue loading other modules even if one fails
        }
=======
  const translations: Record<string, any> = {};

  for (const moduleName of modules) {
    try {
      const modulePath = moduleName.replace(".", "/");
      const moduleTranslations = await import(
        `../../../messages/${modulePath}/${locale}.json`
      );

      // Merge module translations into the main object
      const moduleKey = moduleName.replace(".", "_");
      translations[moduleKey] =
        moduleTranslations.default || moduleTranslations;
    } catch (error) {
      console.warn(
        `Failed to load translation module ${moduleName} for locale ${locale}:`,
        error,
      );
      // Continue loading other modules even if one fails
>>>>>>> 1b4cf02b
    }
  }

  return translations;
}

/**
 * Load modular translations for a page
 * Combines common, page-specific, and component translations
 */
export async function getPageTranslations(
  locale: string,
  page: string,
  components: string[] = [],
) {
  const translations = await Promise.all([
    getTranslations({ locale, namespace: "common" }),
    getTranslations({ locale, namespace: `pages.${page}` }),
    ...components.map((component) =>
      getTranslations({ locale, namespace: `components.${component}` }),
    ),
  ]);

  return {
    common: translations[0],
    page: translations[1],
    components: Object.fromEntries(
      components.map((component, index) => [
        component,
        translations[index + 2],
      ]),
    ),
  };
}

/**
 * Load modular translations for a tool
 * Combines common, tool common, and tool-specific translations
 */
export async function getToolTranslations(locale: string, toolSlug: string) {
  const translations = await Promise.all([
    getTranslations({ locale, namespace: "common" }),
    getTranslations({ locale, namespace: "tools.common" }),
    getTranslations({ locale, namespace: `tools.${toolSlug}` }),
  ]);

  return {
    common: translations[0],
    toolCommon: translations[1],
    tool: translations[2],
  };
}

/**
 * Load admin translations
 * Combines common, admin pages, and form translations
 */
export async function getAdminTranslations(locale: string) {
  const translations = await Promise.all([
    getTranslations({ locale, namespace: "common" }),
    getTranslations({ locale, namespace: "pages.admin" }),
    getTranslations({ locale, namespace: "components.forms" }),
  ]);

  return {
    common: translations[0],
    admin: translations[1],
    forms: translations[2],
  };
}

/**
 * Flatten nested translation object for easier access
 */
export function flattenTranslations(
  translations: Record<string, any>,
  prefix = "",
): Record<string, string> {
  const flattened: Record<string, string> = {};

  for (const [key, value] of Object.entries(translations)) {
    const newKey = prefix ? `${prefix}.${key}` : key;

    if (typeof value === "object" && value !== null) {
      Object.assign(flattened, flattenTranslations(value, newKey));
    } else {
      flattened[newKey] = String(value);
    }
  }

  return flattened;
}

/**
 * Merge multiple translation objects with conflict resolution
 */
export function mergeTranslations(
  ...translationObjects: Record<string, any>[]
): Record<string, any> {
  const merged: Record<string, any> = {};

  for (const obj of translationObjects) {
    for (const [key, value] of Object.entries(obj)) {
      if (
        typeof value === "object" &&
        value !== null &&
        !Array.isArray(value)
      ) {
        merged[key] = merged[key]
          ? mergeTranslations(merged[key], value)
          : { ...value };
      } else {
        merged[key] = value;
      }
    }
  }

  return merged;
}

/**
 * Get available locales
 */
export const locales = [
  "en",
  "es",
  "zh",
  "hi",
  "pt",
  "ru",
  "ja",
  "de",
  "fr",
  "ko",
  "it",
  "tr",
  "pl",
  "nl",
  "vi",
  "uk",
] as const;

export type Locale = (typeof locales)[number];

/**
 * Validate if a locale is supported
 */
export function isValidLocale(locale: string): locale is Locale {
  return locales.includes(locale as Locale);
}

/**
 * next-intl configuration with modular loading
 */
export default getRequestConfig(async ({ locale }) => {
  // Validate that the incoming `locale` parameter is valid
  if (!locale || !isValidLocale(locale)) notFound();

  // Load common translations for all pages
  const commonTranslations = await loadTranslationModules(locale, [
    "common",
    "components.layout",
    "components.ui",
    "database",
  ]);

  return {
    locale,
    messages: commonTranslations,
  };
});<|MERGE_RESOLUTION|>--- conflicted
+++ resolved
@@ -22,22 +22,6 @@
   locale: string,
   modules: TranslationModule[],
 ): Promise<Record<string, any>> {
-<<<<<<< HEAD
-    const translations: Record<string, any> = {};
-
-    for (const moduleName of modules) {
-        try {
-            const modulePath = moduleName.replace('.', '/');
-            const moduleTranslations = await import(`../../../messages/${modulePath}/${locale}.json`);
-
-            // Merge module translations into the main object
-            const moduleKey = moduleName.replace('.', '_');
-            translations[moduleKey] = moduleTranslations.default || moduleTranslations;
-        } catch (error) {
-            console.warn(`Failed to load translation module ${moduleName} for locale ${locale}:`, error);
-            // Continue loading other modules even if one fails
-        }
-=======
   const translations: Record<string, any> = {};
 
   for (const moduleName of modules) {
@@ -57,7 +41,6 @@
         error,
       );
       // Continue loading other modules even if one fails
->>>>>>> 1b4cf02b
     }
   }
 
