import { getTranslations } from "next-intl/server";
import { Tool, Tag } from "@prisma/client";

type ToolWithKeys = Tool & { nameKey?: string; descriptionKey?: string | null };
type TagWithKeys = Tag & { nameKey?: string; descriptionKey?: string | null };

export interface TranslatedTool
<<<<<<< HEAD
  extends Omit<Tool, "nameKey" | "descriptionKey"> {
=======
  extends Omit<ToolWithKeys, "nameKey" | "descriptionKey"> {
>>>>>>> 50c73daf
  name: string;
  description: string | null;
}

<<<<<<< HEAD
export interface TranslatedTag extends Omit<Tag, "nameKey" | "descriptionKey"> {
=======
export interface TranslatedTag
  extends Omit<TagWithKeys, "nameKey" | "descriptionKey"> {
>>>>>>> 50c73daf
  name: string;
  description: string | null;
}

/**
 * Service for resolving database translation keys to localized text
 */
export class DatabaseTranslationService {
  /**
   * Translate a single tool by resolving its translation keys
<<<<<<< HEAD
   */
  static async translateTool(
    tool: Tool,
    locale: string = "en",
  ): Promise<TranslatedTool> {
    const t = await getTranslations({ locale, namespace: "database" });

    const tTool: any = tool as any;
    const name = tTool.nameKey ? t(tTool.nameKey) : tool.slug;
    const description = tTool.descriptionKey ? t(tTool.descriptionKey) : null;

    return {
      ...tool,
      name,
      description,
    };
  }

  /**
   * Translate multiple tools
   */
  static async translateTools(
    tools: Tool[],
    locale: string = "en",
  ): Promise<TranslatedTool[]> {
    return Promise.all(tools.map((tool) => this.translateTool(tool, locale)));
  }

  /**
   * Translate a single tag by resolving its translation keys
   */
  static async translateTag(
    tag: Tag,
    locale: string = "en",
  ): Promise<TranslatedTag> {
    const t = await getTranslations({ locale, namespace: "database" });

    const tTag: any = tag as any;
    const name = tTag.nameKey ? t(tTag.nameKey) : tag.slug;
    const description = tTag.descriptionKey ? t(tTag.descriptionKey) : null;

    return {
      ...tag,
      name,
      description,
    };
  }

  /**
   * Translate multiple tags
   */
  static async translateTags(
    tags: Tag[],
=======
   */
  static async translateTool(
    tool: ToolWithKeys,
    locale: string = "en",
  ): Promise<TranslatedTool> {
    const t = await getTranslations({ locale, namespace: "database" });

    const name = tool.nameKey ? t(tool.nameKey) : tool.slug;
    const description = tool.descriptionKey ? t(tool.descriptionKey) : null;

    return {
      ...tool,
      name,
      description,
    };
  }

  /**
   * Translate multiple tools
   */
  static async translateTools(
    tools: ToolWithKeys[],
    locale: string = "en",
  ): Promise<TranslatedTool[]> {
    return Promise.all(tools.map((tool) => this.translateTool(tool, locale)));
  }

  /**
   * Translate a single tag by resolving its translation keys
   */
  static async translateTag(
    tag: TagWithKeys,
    locale: string = "en",
  ): Promise<TranslatedTag> {
    const t = await getTranslations({ locale, namespace: "database" });

    const name = tag.nameKey ? t(tag.nameKey) : tag.slug;
    const description = tag.descriptionKey ? t(tag.descriptionKey) : null;

    return {
      ...tag,
      name,
      description,
    };
  }

  /**
   * Translate multiple tags
   */
  static async translateTags(
    tags: TagWithKeys[],
>>>>>>> 50c73daf
    locale: string = "en",
  ): Promise<TranslatedTag[]> {
    return Promise.all(tags.map((tag) => this.translateTag(tag, locale)));
  }

  /**
   * Get translation key for a tool name
   */
  static getToolNameKey(toolKey: string): string {
    return `tools.${toolKey}.name`;
  }

  /**
   * Get translation key for a tool description
   */
  static getToolDescriptionKey(toolKey: string): string {
    return `tools.${toolKey}.description`;
  }

  /**
   * Get translation key for a tag name
   */
  static getTagNameKey(tagKey: string): string {
    return `tags.${tagKey}.name`;
  }

  /**
   * Get translation key for a tag description
   */
  static getTagDescriptionKey(tagKey: string): string {
    return `tags.${tagKey}.description`;
  }

  /**
   * Generate database records with proper translation keys
   */
<<<<<<< HEAD
  static generateToolRecord(toolKey: string, additionalData?: Partial<Tool>) {
=======
  static generateToolRecord(
    toolKey: string,
    additionalData?: Partial<ToolWithKeys>,
  ) {
>>>>>>> 50c73daf
    return {
      toolKey,
      slug: toolKey,
      nameKey: this.getToolNameKey(toolKey),
      descriptionKey: this.getToolDescriptionKey(toolKey),
      ...additionalData,
    };
  }

  /**
   * Generate database records with proper translation keys
   */
<<<<<<< HEAD
  static generateTagRecord(tagKey: string, additionalData?: Partial<Tag>) {
=======
  static generateTagRecord(
    tagKey: string,
    additionalData?: Partial<TagWithKeys>,
  ) {
>>>>>>> 50c73daf
    return {
      tagKey,
      slug: tagKey,
      nameKey: this.getTagNameKey(tagKey),
      descriptionKey: this.getTagDescriptionKey(tagKey),
      ...additionalData,
    };
  }
}

/**
 * Hook-like function for server components to get translated database content
 */
export async function getTranslatedTools(
<<<<<<< HEAD
  tools: Tool[],
=======
  tools: ToolWithKeys[],
>>>>>>> 50c73daf
  locale: string = "en",
): Promise<TranslatedTool[]> {
  return DatabaseTranslationService.translateTools(tools, locale);
}

export async function getTranslatedTags(
<<<<<<< HEAD
  tags: Tag[],
=======
  tags: TagWithKeys[],
>>>>>>> 50c73daf
  locale: string = "en",
): Promise<TranslatedTag[]> {
  return DatabaseTranslationService.translateTags(tags, locale);
}<|MERGE_RESOLUTION|>--- conflicted
+++ resolved
@@ -5,21 +5,13 @@
 type TagWithKeys = Tag & { nameKey?: string; descriptionKey?: string | null };
 
 export interface TranslatedTool
-<<<<<<< HEAD
-  extends Omit<Tool, "nameKey" | "descriptionKey"> {
-=======
   extends Omit<ToolWithKeys, "nameKey" | "descriptionKey"> {
->>>>>>> 50c73daf
   name: string;
   description: string | null;
 }
 
-<<<<<<< HEAD
-export interface TranslatedTag extends Omit<Tag, "nameKey" | "descriptionKey"> {
-=======
 export interface TranslatedTag
   extends Omit<TagWithKeys, "nameKey" | "descriptionKey"> {
->>>>>>> 50c73daf
   name: string;
   description: string | null;
 }
@@ -30,61 +22,6 @@
 export class DatabaseTranslationService {
   /**
    * Translate a single tool by resolving its translation keys
-<<<<<<< HEAD
-   */
-  static async translateTool(
-    tool: Tool,
-    locale: string = "en",
-  ): Promise<TranslatedTool> {
-    const t = await getTranslations({ locale, namespace: "database" });
-
-    const tTool: any = tool as any;
-    const name = tTool.nameKey ? t(tTool.nameKey) : tool.slug;
-    const description = tTool.descriptionKey ? t(tTool.descriptionKey) : null;
-
-    return {
-      ...tool,
-      name,
-      description,
-    };
-  }
-
-  /**
-   * Translate multiple tools
-   */
-  static async translateTools(
-    tools: Tool[],
-    locale: string = "en",
-  ): Promise<TranslatedTool[]> {
-    return Promise.all(tools.map((tool) => this.translateTool(tool, locale)));
-  }
-
-  /**
-   * Translate a single tag by resolving its translation keys
-   */
-  static async translateTag(
-    tag: Tag,
-    locale: string = "en",
-  ): Promise<TranslatedTag> {
-    const t = await getTranslations({ locale, namespace: "database" });
-
-    const tTag: any = tag as any;
-    const name = tTag.nameKey ? t(tTag.nameKey) : tag.slug;
-    const description = tTag.descriptionKey ? t(tTag.descriptionKey) : null;
-
-    return {
-      ...tag,
-      name,
-      description,
-    };
-  }
-
-  /**
-   * Translate multiple tags
-   */
-  static async translateTags(
-    tags: Tag[],
-=======
    */
   static async translateTool(
     tool: ToolWithKeys,
@@ -136,7 +73,6 @@
    */
   static async translateTags(
     tags: TagWithKeys[],
->>>>>>> 50c73daf
     locale: string = "en",
   ): Promise<TranslatedTag[]> {
     return Promise.all(tags.map((tag) => this.translateTag(tag, locale)));
@@ -173,14 +109,10 @@
   /**
    * Generate database records with proper translation keys
    */
-<<<<<<< HEAD
-  static generateToolRecord(toolKey: string, additionalData?: Partial<Tool>) {
-=======
   static generateToolRecord(
     toolKey: string,
     additionalData?: Partial<ToolWithKeys>,
   ) {
->>>>>>> 50c73daf
     return {
       toolKey,
       slug: toolKey,
@@ -193,14 +125,10 @@
   /**
    * Generate database records with proper translation keys
    */
-<<<<<<< HEAD
-  static generateTagRecord(tagKey: string, additionalData?: Partial<Tag>) {
-=======
   static generateTagRecord(
     tagKey: string,
     additionalData?: Partial<TagWithKeys>,
   ) {
->>>>>>> 50c73daf
     return {
       tagKey,
       slug: tagKey,
@@ -215,22 +143,14 @@
  * Hook-like function for server components to get translated database content
  */
 export async function getTranslatedTools(
-<<<<<<< HEAD
-  tools: Tool[],
-=======
   tools: ToolWithKeys[],
->>>>>>> 50c73daf
   locale: string = "en",
 ): Promise<TranslatedTool[]> {
   return DatabaseTranslationService.translateTools(tools, locale);
 }
 
 export async function getTranslatedTags(
-<<<<<<< HEAD
-  tags: Tag[],
-=======
   tags: TagWithKeys[],
->>>>>>> 50c73daf
   locale: string = "en",
 ): Promise<TranslatedTag[]> {
   return DatabaseTranslationService.translateTags(tags, locale);
