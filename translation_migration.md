# Migration Plan: Adopt next-intl Across the Codebase

The project already uses `next-intl` for layout and a few components. The goal is to replace all remaining hard‑coded strings with translations and standardize how translations are loaded. Below is a breakdown of tasks that can be worked on in parallel by separate AI agents.

## 1. Audit Existing Strings ✅ COMPLETED

- **Task 1A – Audit Pages ✅**
  - ✅ Identified all pages in `src/app` that contain hard-coded English text
  - ✅ Documented components and sections needing translation keys
  - ✅ Created comprehensive translation coverage plan

### Pages Translation Status ✅ ALL CORE PAGES COMPLETED

- ✅ `src/app/page.tsx` – **INTEGRATED** with `pages.home` translations (hero, stats, search, filtering)
- ✅ `src/app/not-found.tsx` – **INTEGRATED** with `pages.error.notFound` translations (complete 404 content)
- ✅ `src/app/error.tsx` – **INTEGRATED** with `pages.error.serverError` translations (error handling)
- ✅ `src/app/loading.tsx` – **INTEGRATED** with `pages.loading.page` translations (loading states)
- ✅ `src/app/tools/page.tsx` – **INTEGRATED** with `pages.tools` translations (hero, headings, stats)
- 🔧 `src/app/layout.tsx` – metadata titles/descriptions (handled via tool-specific metadata)
- 🔧 `src/app/debug/page.tsx` – debug page (low priority, development only)
- 🔧 `src/app/tools/loading.tsx` – loading message (inherits from main loading)
- 🔧 Tool-specific pages (`base64/page.tsx`, etc.) – need to integrate with existing translation files
- 🔧 `src/app/admin` directory pages – need to integrate with existing `pages.admin` translations:

  - Dashboard, analytics, auth, monitoring, tools management, tags management, relationships

- **Task 1B – Audit Components ✅**
  - ✅ Inspected all files in `src/components` for hard-coded strings
  - ✅ Documented components requiring translation support
  - ✅ Prioritized by user impact and complexity

### Components Translation Status

**✅ FULLY INTEGRATED:**

- Layout components (Header, Footer, Navigation) - Using `components.layout` translations
- `src/components/tools/ToolCard.tsx` - Basic integration completed

**🔧 INTEGRATION NEEDED (Translation files exist, components need updating):**

**High Priority Tool Components:**

- 🔧 `src/components/tools/Base64Tool.tsx` - **MANY HARD-CODED STRINGS** to replace:
  - UI feedback: "Starting {mode} operation" → `t('ui.status.processing')`
  - Mode labels: "Encode", "Decode" → `t('ui.modes.encode/decode')`
  - Variants: "Standard", "URL-Safe" → `t('tools.base64.variants.standard/urlSafe')`
  - Status: "Processing...", "Copied!", "Download" → `t('ui.status.*')`
- 🔧 `src/components/tools/HashGeneratorTool.tsx` - Replace hard-coded UI strings
- 🔧 `src/components/tools/FaviconGeneratorTool.tsx` - Replace tool-specific strings
- 🔧 `src/components/tools/MarkdownToPdfTool.tsx` - Replace customization options text
- 🔧 `src/components/tools/PdfCustomizationPanel.tsx` - Replace theme names, size options

**Medium Priority Admin Components:**

- 🔧 `src/components/admin/AnalyticsDashboard.tsx` - Replace chart titles, metric labels
- 🔧 `src/components/admin/ToolForm.tsx` - Replace form labels: "Tool Name \*" → `t('labels.name')`
- 🔧 `src/components/admin/TagForm.tsx` - Replace tag form interface strings
- 🔧 `src/components/admin/ToolTable.tsx` - Replace column headers, action buttons
- 🔧 `src/components/admin/TagTable.tsx` - Replace table structure strings
- 🔧 `src/components/admin/BulkOperations.tsx` - Replace bulk action labels

**Lower Priority Error/UI Components:**

- 🔧 `src/components/errors/ErrorBoundary.tsx` - Replace error boundary messages
- 🔧 `src/components/errors/ErrorPage.tsx` - Replace generic error content
- 🔧 `src/components/tools/SearchInput.tsx` - Replace search placeholders
- 🔧 `src/components/tools/TagFilter.tsx` - Replace filter labels
- 🔧 `src/components/ui/FileUpload.tsx` - Replace upload messages
- 🔧 `src/components/ui/Toast.tsx` - Replace notification messages
- 🔧 `src/components/ui/ProgressCard.tsx` - Replace progress status messages

**✅ ALREADY HANDLED:**

- `src/components/layout/Header.tsx` - Uses `components.layout` translations
- `src/components/layout/Footer.tsx` - Uses `components.layout` translations
- Most UI components contain minimal user-facing text and are lower priority

**💡 IMPLEMENTATION STRATEGY:**

1. **Start with Base64Tool** as template - Most complex tool component, shows all integration patterns
2. **Extend pattern to other tools** - HashGenerator, FaviconGenerator, MarkdownToPdf
3. **Admin components next** - Use existing `pages.admin` and `components.forms` translations
4. **UI/Error components last** - Lower user impact, simpler integration

**🔧 INTEGRATION PATTERN EXAMPLE:**

```tsx
// BEFORE (hard-coded):
<Button>Encode</Button>;

// AFTER (translated):
import { useTranslations } from "next-intl";
const t = useTranslations("tools.common.ui");
<Button>{t("modes.encode")}</Button>;
```

## 2. Prepare Translation Files

### 2.1 Foundation Tasks

- **Task 2A – Define Message Structure**

  - Establish a consistent key hierarchy following the pattern: `Page.{PageName}.{section}.{element}`
  - Define component key structure: `Components.{ComponentName}.{element}`
  - Create shared keys structure: `Common.{category}.{element}` for reusable strings
  - Document naming conventions and best practices for translation keys
  - Create template structure for new message files

- **Task 2B – Create Master English Messages**
  - Audit and extract ALL hard-coded strings from pages identified in Phase 1
  - Audit and extract ALL hard-coded strings from components identified in Phase 1
  - Organize extracted strings into the defined key hierarchy
  - Create comprehensive `messages/en.json` with all identified strings
  - Include metadata comments for context where translations might be ambiguous
  - Validate that all keys follow the established naming conventions

### 2.2 Language-Specific Translation Tasks

Each language task should be tackled independently and includes:

1. Creating four language-specific message files (core, database, tool common, tool-specific)
2. Translating all keys from the master English files
3. Ensuring cultural and technical appropriateness for developer audience
4. Validating JSON syntax and key completeness across all files
5. **Tag-focused translations**: Translating tag names for tool organization (no categories)

- **Task 2C – English (en) - Base Language ✅ COMPLETED**

  - **All 12 Modular Files Complete**:
    - `messages/common/en.json` ✅ **COMPLETE** (actions, status, validation, privacy)
    - `messages/pages/home/en.json` ✅ **COMPLETE** (hero, stats, search, filtering)
    - `messages/pages/tools/en.json` ✅ **COMPLETE** (tools listing page)
    - `messages/pages/error/en.json` ✅ **COMPLETE** (404, 500, error boundaries)
    - `messages/pages/admin/en.json` ✅ **COMPLETE** (admin dashboard, management)
    - `messages/pages/loading/en.json` ✅ **COMPLETE** (loading states)
    - `messages/components/layout/en.json` ✅ **COMPLETE** (header, footer, navigation)
    - `messages/components/forms/en.json` ✅ **COMPLETE** (form components, validation)
    - `messages/components/ui/en.json` ✅ **COMPLETE** (buttons, alerts, modals, tooltips)
    - `messages/database/en.json` ✅ **COMPLETE** (tool & tag names)
    - `messages/tools/common/en.json` ✅ **COMPLETE** (shared tool patterns)
    - `messages/tools/{tool}/en.json` ✅ **COMPLETE** (base64, hash-generator, favicon-generator, markdown-to-pdf)
  - Status: ✅ **ALL ENGLISH TRANSLATION FILES EXIST AND ARE READY TO USE**
  - Infrastructure: ✅ Modular loading system implemented in `src/i18n/request.ts`

- **Task 2D – Spanish (es)**

  - **Create 12 Spanish Translation Files**:
    - `messages/common/es.json` (shared strings: actions, status, validation, privacy)
    - `messages/pages/home/es.json` (home page: hero, stats, search, filtering)
    - `messages/pages/tools/es.json` (tools listing page)
    - `messages/pages/error/es.json` (404, 500, error boundaries)
    - `messages/pages/admin/es.json` (admin dashboard, management)
    - `messages/pages/loading/es.json` (loading states)
    - `messages/components/layout/es.json` (header, footer, navigation, locale switcher)
    - `messages/components/forms/es.json` (form components, validation)
    - `messages/components/ui/es.json` (buttons, alerts, modals, tooltips)
    - `messages/database/es.json` (tool & tag names)
    - `messages/tools/common/es.json` (shared tool patterns)
    - `messages/tools/{tool}/es.json` (per tool, as needed)
  - **Status:** ✅ *Spanish translation files created for all modules*
  - Target community: Spanish-speaking developers worldwide
  - Focus on technical terminology appropriate for software development
  - Translate tag names for tool organization (codificación, generación, seguridad, etc.)

- **Task 2E – Chinese Simplified (zh) ✅ COMPLETED**

  - **\*Create 12 Chinese Translation Files**:
    - `messages/common/zh.json` (shared strings: actions, status, validation, privacy)
    - `messages/pages/home/zh.json` (home page: hero, stats, search, filtering)
    - `messages/pages/tools/zh.json` (tools listing page)
    - `messages/pages/error/zh.json` (404, 500, error boundaries)
    - `messages/pages/admin/zh.json` (admin dashboard, management)
    - `messages/pages/loading/zh.json` (loading states)
    - `messages/components/layout/zh.json` (header, footer, navigation, locale switcher)
    - `messages/components/forms/zh.json` (form components, validation)
    - `messages/components/ui/zh.json` (buttons, alerts, modals, tooltips)
    - `messages/database/zh.json` (tool & tag names)
    - `messages/tools/common/zh.json` (shared tool patterns)
    - `messages/tools/{tool}/zh.json` (per tool, as needed)
  - Target community: Chinese developers and tech workers
  - Ensure proper technical terminology translation
  - Translate tag names for tool organization (编码, 生成, 安全, etc.)

- **Task 2F – Hindi (hi) ✅ COMPLETED**

  - **All 15 Hindi Translation Files Created**:
    - `messages/common/hi.json` (shared strings: actions, status, validation, privacy)
    - `messages/pages/home/hi.json` (home page: hero, stats, search, filtering)
    - `messages/pages/tools/hi.json` (tools listing page)
    - `messages/pages/error/hi.json` (404, 500, error boundaries)
    - `messages/pages/admin/hi.json` (admin dashboard, management)
    - `messages/pages/loading/hi.json` (loading states)
    - `messages/components/layout/hi.json` (header, footer, navigation, locale switcher)
    - `messages/components/forms/hi.json` (form components, validation)
    - `messages/components/ui/hi.json` (buttons, alerts, modals, tooltips)
    - `messages/database/hi.json` (tool & tag names)
    - `messages/tools/common/hi.json` (shared tool patterns)
    - `messages/tools/{tool}/hi.json` (per tool, as needed)
  - Target community: Indian developer community
  - Balance between Hindi terms and commonly used English technical terms
  - Translate tag names for tool organization, keeping technical clarity

- **Task 2G – Portuguese (pt) ✅ COMPLETED**

  - **All 12 Portuguese Translation Files Created**:
    - `messages/common/pt.json` ✅
    - `messages/pages/home/pt.json` ✅
    - `messages/pages/tools/pt.json` ✅
    - `messages/pages/error/pt.json` ✅
    - `messages/pages/admin/pt.json` ✅
    - `messages/pages/loading/pt.json` ✅
    - `messages/components/layout/pt.json` ✅
    - `messages/components/forms/pt.json` ✅
    - `messages/components/ui/pt.json` ✅
    - `messages/database/pt.json` ✅
    - `messages/tools/common/pt.json` ✅
    - `messages/tools/{tool}/pt.json` ✅ (base64, hash-generator, favicon-generator, markdown-to-pdf)
  - Focused on Brazilian Portuguese as the primary variant
  - Translated tag names for tool organization (codificação, geração, segurança, etc.)

- **Task 2H – Russian (ru) ✅ COMPLETED**

  **Create 12 Russian Translation Files**:

  - `messages/common/ru.json` (shared strings: actions, status, validation, privacy)
  - `messages/pages/home/ru.json` (home page: hero, stats, search, filtering)
  - `messages/pages/tools/ru.json` (tools listing page)
  - `messages/pages/error/ru.json` (404, 500, error boundaries)
  - `messages/pages/admin/ru.json` (admin dashboard, management)
  - `messages/pages/loading/ru.json` (loading states)
  - `messages/components/layout/ru.json` (header, footer, navigation, locale switcher)
  - `messages/components/forms/ru.json` (form components, validation)
  - `messages/components/ui/ru.json` (buttons, alerts, modals, tooltips)
  - `messages/database/ru.json` (tool & tag names)
  - `messages/tools/common/ru.json` (shared tool patterns)
  - `messages/tools/{tool}/ru.json` (per tool, as needed)
  - Target community: Russian-speaking developers in Eastern Europe
  - Maintain technical accuracy for development tools
  - Translate tag names for tool organization (кодирование, генерация, безопасность, etc.)

- **Task 2I – Japanese (ja)**

  **Create 12 Japanese Translation Files**:

  - `messages/common/ja.json` (shared strings: actions, status, validation, privacy)
  - `messages/pages/home/ja.json` (home page: hero, stats, search, filtering)
  - `messages/pages/tools/ja.json` (tools listing page)
  - `messages/pages/error/ja.json` (404, 500, error boundaries)
  - `messages/pages/admin/ja.json` (admin dashboard, management)
  - `messages/pages/loading/ja.json` (loading states)
  - `messages/components/layout/ja.json` (header, footer, navigation, locale switcher)
  - `messages/components/forms/ja.json` (form components, validation)
  - `messages/components/ui/ja.json` (buttons, alerts, modals, tooltips)
  - `messages/database/ja.json` (tool & tag names)
  - `messages/tools/common/ja.json` (shared tool patterns)
  - `messages/tools/{tool}/ja.json` (per tool, as needed)
  - Target community: Japanese developer community
  - Ensure appropriate politeness levels and technical terminology
  - Translate tag names for tool organization (エンコーディング, 生成, セキュリティ, etc.)

- **Task 2J – German (de)**

  **Create 12 German Translation Files**:

  - `messages/common/de.json` (shared strings: actions, status, validation, privacy)
  - `messages/pages/home/de.json` (home page: hero, stats, search, filtering)
  - `messages/pages/tools/de.json` (tools listing page)
  - `messages/pages/error/de.json` (404, 500, error boundaries)
  - `messages/pages/admin/de.json` (admin dashboard, management)
  - `messages/pages/loading/de.json` (loading states)
  - `messages/components/layout/de.json` (header, footer, navigation, locale switcher)
  - `messages/components/forms/de.json` (form components, validation)
  - `messages/components/ui/de.json` (buttons, alerts, modals, tooltips)
  - `messages/database/de.json` (tool & tag names)
  - `messages/tools/common/de.json` (shared tool patterns)
  - `messages/tools/{tool}/de.json` (per tool, as needed)
  - Target community: German-speaking developers in Europe
  - Focus on precise technical terminology
  - Translate tag names for tool organization (Kodierung, Generierung, Sicherheit, etc.)

- **Task 2K – French (fr) ✅ COMPLETED**

  **Create 12 French Translation Files**:

  - `messages/common/fr.json` (shared strings: actions, status, validation, privacy)
  - `messages/pages/home/fr.json` (home page: hero, stats, search, filtering)
  - `messages/pages/tools/fr.json` (tools listing page)
  - `messages/pages/error/fr.json` (404, 500, error boundaries)
  - `messages/pages/admin/fr.json` (admin dashboard, management)
  - `messages/pages/loading/fr.json` (loading states)
  - `messages/components/layout/fr.json` (header, footer, navigation, locale switcher)
  - `messages/components/forms/fr.json` (form components, validation)
  - `messages/components/ui/fr.json` (buttons, alerts, modals, tooltips)
  - `messages/database/fr.json` (tool & tag names)
  - `messages/tools/common/fr.json` (shared tool patterns)
  - `messages/tools/{tool}/fr.json` (per tool, as needed)
  - Target community: French-speaking developers worldwide
  - Balance between French technical terms and accepted English terms
  - Translate tag names for tool organization (encodage, génération, sécurité, etc.)

- **Task 2L – Korean (ko)**

  **Create 12 Korean Translation Files**:

  - `messages/common/ko.json` (shared strings: actions, status, validation, privacy)
  - `messages/pages/home/ko.json` (home page: hero, stats, search, filtering)
  - `messages/pages/tools/ko.json` (tools listing page)
  - `messages/pages/error/ko.json` (404, 500, error boundaries)
  - `messages/pages/admin/ko.json` (admin dashboard, management)
  - `messages/pages/loading/ko.json` (loading states)
  - `messages/components/layout/ko.json` (header, footer, navigation, locale switcher)
  - `messages/components/forms/ko.json` (form components, validation)
  - `messages/components/ui/ko.json` (buttons, alerts, modals, tooltips)
  - `messages/database/ko.json` (tool & tag names)
  - `messages/tools/common/ko.json` (shared tool patterns)
  - `messages/tools/{tool}/ko.json` (per tool, as needed)
  - Target community: South Korean developer community
  - Ensure appropriate formality levels and technical accuracy
  - Translate tag names for tool organization (인코딩, 생성, 보안, etc.)

- **Task 2M – Italian (it) ✅**

  **Create 12 Italian Translation Files**:

  - `messages/common/it.json` (shared strings: actions, status, validation, privacy)
  - `messages/pages/home/it.json` (home page: hero, stats, search, filtering)
  - `messages/pages/tools/it.json` (tools listing page)
  - `messages/pages/error/it.json` (404, 500, error boundaries)
  - `messages/pages/admin/it.json` (admin dashboard, management)
  - `messages/pages/loading/it.json` (loading states)
  - `messages/components/layout/it.json` (header, footer, navigation, locale switcher)
  - `messages/components/forms/it.json` (form components, validation)
  - `messages/components/ui/it.json` (buttons, alerts, modals, tooltips)
  - `messages/database/it.json` (tool & tag names)
  - `messages/tools/common/it.json` (shared tool patterns)
  - `messages/tools/{tool}/it.json` (per tool, as needed)
  - Target community: Italian developer community
  - Maintain clarity in technical documentation terms
  - Translate tag names for tool organization (codifica, generazione, sicurezza, etc.)

- **Task 2N – Turkish (tr)**

  **Create 12 Turkish Translation Files**:

  - `messages/common/tr.json` (shared strings: actions, status, validation, privacy)
  - `messages/pages/home/tr.json` (home page: hero, stats, search, filtering)
  - `messages/pages/tools/tr.json` (tools listing page)
  - `messages/pages/error/tr.json` (404, 500, error boundaries)
  - `messages/pages/admin/tr.json` (admin dashboard, management)
  - `messages/pages/loading/tr.json` (loading states)
  - `messages/components/layout/tr.json` (header, footer, navigation, locale switcher)
  - `messages/components/forms/tr.json` (form components, validation)
  - `messages/components/ui/tr.json` (buttons, alerts, modals, tooltips)
  - `messages/database/tr.json` (tool & tag names)
  - `messages/tools/common/tr.json` (shared tool patterns)
  - `messages/tools/{tool}/tr.json` (per tool, as needed)
  - Target community: Turkish developer community
  - Balance between Turkish translations and accepted English technical terms
  - Translate tag names for tool organization (kodlama, üretim, güvenlik, etc.)

- **Task 2O – Polish (pl) ✅ COMPLETED**

  **Create 12 Polish Translation Files**:

  - `messages/common/pl.json` (shared strings: actions, status, validation, privacy)
  - `messages/pages/home/pl.json` (home page: hero, stats, search, filtering)
  - `messages/pages/tools/pl.json` (tools listing page)
  - `messages/pages/error/pl.json` (404, 500, error boundaries)
  - `messages/pages/admin/pl.json` (admin dashboard, management)
  - `messages/pages/loading/pl.json` (loading states)
  - `messages/components/layout/pl.json` (header, footer, navigation, locale switcher)
  - `messages/components/forms/pl.json` (form components, validation)
  - `messages/components/ui/pl.json` (buttons, alerts, modals, tooltips)
  - `messages/database/pl.json` (tool & tag names)
  - `messages/tools/common/pl.json` (shared tool patterns)
  - `messages/tools/{tool}/pl.json` (per tool, as needed)
  - Target community: Polish developer community
  - Ensure technical accuracy for development tools and concepts
  - Translate tag names for tool organization (kodowanie, generowanie, bezpieczeństwo, etc.)
  - Status: ✅ Polish translations added for all modules

- **Task 2P – Dutch (nl) ✅ COMPLETED**

  **Create 12 Dutch Translation Files**:

  - `messages/common/nl.json` (shared strings: actions, status, validation, privacy)
  - `messages/pages/home/nl.json` (home page: hero, stats, search, filtering)
  - `messages/pages/tools/nl.json` (tools listing page)
  - `messages/pages/error/nl.json` (404, 500, error boundaries)
  - `messages/pages/admin/nl.json` (admin dashboard, management)
  - `messages/pages/loading/nl.json` (loading states)
  - `messages/components/layout/nl.json` (header, footer, navigation, locale switcher)
  - `messages/components/forms/nl.json` (form components, validation)
  - `messages/components/ui/nl.json` (buttons, alerts, modals, tooltips)
  - `messages/database/nl.json` (tool & tag names)
  - `messages/tools/common/nl.json` (shared tool patterns)
  - `messages/tools/{tool}/nl.json` (per tool, as needed)
  - Target community: Dutch and Belgian developers
  - Maintain technical precision while being accessible
  - Translate tag names for tool organization (codering, generatie, beveiliging, etc.)


- **Task 2Q – Vietnamese (vi) ✅ COMPLETED**

  - **All 12 Vietnamese Translation Files Created**:
    - `messages/common/vi.json` ✅
    - `messages/pages/home/vi.json` ✅
    - `messages/pages/tools/vi.json` ✅
    - `messages/pages/error/vi.json` ✅
    - `messages/pages/admin/vi.json` ✅
    - `messages/pages/loading/vi.json` ✅
    - `messages/components/layout/vi.json` ✅
    - `messages/components/forms/vi.json` ✅
    - `messages/components/ui/vi.json` ✅
    - `messages/database/vi.json` ✅
    - `messages/tools/common/vi.json` ✅
    - `messages/tools/{tool}/vi.json` ✅ (base64, hash-generator, favicon-generator, markdown-to-pdf)

- **Task 2Q – Vietnamese (vi)**

  **Create 12 Vietnamese Translation Files**:

  - `messages/common/vi.json` (shared strings: actions, status, validation, privacy)
  - `messages/pages/home/vi.json` (home page: hero, stats, search, filtering)
  - `messages/pages/tools/vi.json` (tools listing page)
  - `messages/pages/error/vi.json` (404, 500, error boundaries)
  - `messages/pages/admin/vi.json` (admin dashboard, management)
  - `messages/pages/loading/vi.json` (loading states)
  - `messages/components/layout/vi.json` (header, footer, navigation, locale switcher)
  - `messages/components/forms/vi.json` (form components, validation)
  - `messages/components/ui/vi.json` (buttons, alerts, modals, tooltips)
  - `messages/database/vi.json` (tool & tag names)
  - `messages/tools/common/vi.json` (shared tool patterns)
  - `messages/tools/{tool}/vi.json` (per tool, as needed)
<<<<<<< HEAD
=======

>>>>>>> f4afcb38
  - Target community: Vietnamese developer community
  - Focus on clarity and technical accuracy
  - Translate tag names for tool organization (mã hóa, tạo, bảo mật, etc.)

- **Task 2R – Ukrainian (uk)**

  **Create 12 Ukrainian Translation Files**:

  - `messages/common/uk.json` (shared strings: actions, status, validation, privacy)
  - `messages/pages/home/uk.json` (home page: hero, stats, search, filtering)
  - `messages/pages/tools/uk.json` (tools listing page)
  - `messages/pages/error/uk.json` (404, 500, error boundaries)
  - `messages/pages/admin/uk.json` (admin dashboard, management)
  - `messages/pages/loading/uk.json` (loading states)
  - `messages/components/layout/uk.json` (header, footer, navigation, locale switcher)
  - `messages/components/forms/uk.json` (form components, validation)
  - `messages/components/ui/uk.json` (buttons, alerts, modals, tooltips)
  - `messages/database/uk.json` (tool & tag names)
  - `messages/tools/common/uk.json` (shared tool patterns)
  - `messages/tools/{tool}/uk.json` (per tool, as needed)
  - Target community: Ukrainian developer community
  - Ensure technical terminology is appropriate and current
  - Translate tag names for tool organization (кодування, генерація, безпека, etc.)


- `messages/tools/{tool}/uk.json` (per tool, as needed)
- Target community: Ukrainian developer community
- Ensure technical terminology is appropriate and current
- Translate tag names for tool organization (кодування, генерація, безпека, etc.)
- ✅ All Ukrainian translation files created

### 2.3 Quality Assurance Tasks

- **Task 2S – Cross-Language Validation**

  - Verify all language files contain the same set of keys
  - Check for missing translations or untranslated strings
  - Validate JSON syntax across all language files
  - Ensure consistent formatting and structure

- **Task 2T – Context Documentation**
  - Add inline comments for complex or ambiguous translations
  - Document cultural considerations for each language
  - Create translation guidelines for future contributors
  - Document common technical terms and their approved translations per language

### Progress Status (Updated: Latest)

**Phase 1 - Foundation ✅ COMPLETED**

- **Task 2A ✅**: Message keys follow the `Page.*` and `Components.*` hierarchy.
- **Task 2B ✅**: Master English messages created with modular tool architecture.
- **Task 2C ✅**: Database translation key system designed and documented.
- **Modular Architecture ✅**: Implemented scalable tool translation architecture.
- **Database Migration ✅**: Created tag-only database schema with translation keys.

**Phase 2 - Translation Files ✅ COMPLETED**

- **Task 2C - English Base Language ✅**: All 12 modular files created and populated
  - `messages/common/en.json` ✅
  - `messages/pages/home/en.json` ✅
  - `messages/pages/tools/en.json` ✅ **NEWLY COMPLETED**
  - `messages/pages/error/en.json` ✅
  - `messages/pages/admin/en.json` ✅ **NEWLY COMPLETED**
  - `messages/pages/loading/en.json` ✅
  - `messages/components/layout/en.json` ✅
  - `messages/components/forms/en.json` ✅ **NEWLY COMPLETED**
  - `messages/components/ui/en.json` ✅
  - `messages/database/en.json` ✅
  - `messages/tools/common/en.json` ✅
<<<<<<< HEAD
  - `messages/tools/{tool}/en.json` ✅ (base64, hash-generator, favicon-generator, markdown-to-pdf)
- **Task 2K - French Translation Files ✅ NEW**: All modular files created
  - `messages/common/fr.json` ✅
  - `messages/pages/home/fr.json` ✅
  - `messages/pages/tools/fr.json` ✅
  - `messages/pages/error/fr.json` ✅
  - `messages/pages/admin/fr.json` ✅
  - `messages/pages/loading/fr.json` ✅
  - `messages/components/layout/fr.json` ✅
  - `messages/components/forms/fr.json` ✅
  - `messages/components/ui/fr.json` ✅
  - `messages/database/fr.json` ✅
  - `messages/tools/common/fr.json` ✅
  - `messages/tools/{tool}/fr.json` ✅
=======
- `messages/tools/{tool}/en.json` ✅ (base64, hash-generator, favicon-generator, markdown-to-pdf)

- **Task 2J - German (de) ✅**: German translation files created
  - `messages/common/de.json` ✅
  - `messages/pages/home/de.json` ✅
  - `messages/pages/tools/de.json` ✅
  - `messages/pages/error/de.json` ✅
  - `messages/pages/admin/de.json` ✅
  - `messages/pages/loading/de.json` ✅
  - `messages/components/layout/de.json` ✅
  - `messages/components/forms/de.json` ✅
  - `messages/components/ui/de.json` ✅
  - `messages/database/de.json` ✅
  - `messages/tools/common/de.json` ✅
  - `messages/tools/{tool}/de.json` ✅ (base64, hash-generator, favicon-generator, markdown-to-pdf)

  - `messages/components/ui/en.json` ✅ 
  - `messages/database/en.json` ✅ 
  - `messages/tools/common/en.json` ✅
  - `messages/tools/{tool}/en.json` ✅ (base64, hash-generator, favicon-generator, markdown-to-pdf)
- **Task 2D - Spanish Language ✅ NEWLY COMPLETED**: All Spanish translation files added
  - `messages/common/es.json` ✅
  - `messages/pages/home/es.json` ✅
  - `messages/pages/tools/es.json` ✅
  - `messages/pages/error/es.json` ✅
  - `messages/pages/admin/es.json` ✅
  - `messages/pages/loading/es.json` ✅
  - `messages/components/layout/es.json` ✅
  - `messages/components/forms/es.json` ✅
  - `messages/components/ui/es.json` ✅
  - `messages/database/es.json` ✅
  - `messages/tools/common/es.json` ✅
  - `messages/tools/{tool}/es.json` ✅ (base64, hash-generator, favicon-generator, markdown-to-pdf)
  - `messages/components/ui/en.json` ✅
  - `messages/database/en.json` ✅
  - `messages/tools/common/en.json` ✅
  - `messages/tools/{tool}/en.json` ✅ (base64, hash-generator, favicon-generator, markdown-to-pdf)

- **Task 2I - Japanese Base Language ✅**: All modular Japanese files created
  - `messages/common/ja.json` ✅
  - `messages/pages/home/ja.json` ✅
  - `messages/pages/tools/ja.json` ✅
  - `messages/pages/error/ja.json` ✅
  - `messages/pages/admin/ja.json` ✅
  - `messages/pages/loading/ja.json` ✅
  - `messages/components/layout/ja.json` ✅
  - `messages/components/forms/ja.json` ✅
  - `messages/components/ui/ja.json` ✅
  - `messages/database/ja.json` ✅
  - `messages/tools/common/ja.json` ✅
  - `messages/tools/{tool}/ja.json` ✅ (base64, hash-generator, favicon-generator, markdown-to-pdf)
  - `messages/common/nl.json` ✅ **NEW**
  - `messages/pages/home/nl.json` ✅
  - `messages/pages/tools/nl.json` ✅
  - `messages/pages/error/nl.json` ✅
  - `messages/pages/admin/nl.json` ✅
  - `messages/pages/loading/nl.json` ✅
  - `messages/components/layout/nl.json` ✅
  - `messages/components/forms/nl.json` ✅
  - `messages/components/ui/nl.json` ✅
  - `messages/database/nl.json` ✅
  - `messages/tools/common/nl.json` ✅
  - `messages/tools/{tool}/nl.json` ✅


**Task 2M - Italian Language Files ✅**
  - `messages/common/it.json` ✅
  - `messages/pages/home/it.json` ✅
  - `messages/pages/tools/it.json` ✅
  - `messages/pages/error/it.json` ✅
  - `messages/pages/admin/it.json` ✅
  - `messages/pages/loading/it.json` ✅
  - `messages/components/layout/it.json` ✅
  - `messages/components/forms/it.json` ✅
  - `messages/components/ui/it.json` ✅
  - `messages/database/it.json` ✅
  - `messages/tools/common/it.json` ✅
  - `messages/tools/{tool}/it.json` ✅ (base64, hash-generator, favicon-generator, markdown-to-pdf)

>>>>>>> f4afcb38

**Phase 3 - Integration ⚠️ PARTIALLY COMPLETED**

- **Core Pages ✅**: All main pages now use translations

  - `src/app/page.tsx` ✅ **UPDATED** - Uses `pages.home` translations
  - `src/app/not-found.tsx` ✅ **COMPLETED** - Uses `pages.error.notFound` translations
  - `src/app/error.tsx` ✅ **COMPLETED** - Uses `pages.error.serverError` translations
  - `src/app/loading.tsx` ✅ **COMPLETED** - Uses `pages.loading.page` translations
  - `src/app/tools/page.tsx` ✅ **COMPLETED** - Uses `pages.tools` translations

- **Infrastructure ✅**:

  - `src/i18n/request.ts` ✅ **UPDATED** - Now loads modular translation structure
  - Modular loading utilities ✅ **ENHANCED**

- **Components 🔄 IN PROGRESS**:
  - `src/components/tools/ToolCard.tsx` ✅ **UPDATED** - Basic translation integration
  - Tool components (Base64Tool, etc.) ⏳ **PENDING** - Have many hard-coded strings
  - Admin components ⏳ **PENDING** - Translation files ready, integration needed

### 2.4 Enhanced Modular Translation Architecture

To handle hundreds of future tools efficiently and improve maintainability, we've implemented an enhanced modular translation system with **common module + page-specific modules**:

**Structure:**

```
messages/
├── common/
│   ├── en.json                 # Shared strings across entire app
│   └── es.json, zh.json...     # Translated common strings
├── pages/
│   ├── home/
│   │   ├── en.json             # Home page specific
│   │   └── es.json, zh.json... # Translated home page
│   ├── tools/
│   │   ├── en.json             # Tools listing page
│   │   └── es.json, zh.json... # Translated tools page
│   ├── error/
│   │   ├── en.json             # Error pages (404, 500, etc.)
│   │   └── es.json, zh.json... # Translated error pages
│   ├── admin/
│   │   ├── en.json             # Admin pages
│   │   └── es.json, zh.json... # Translated admin pages
│   └── loading/
│       ├── en.json             # Loading states
│       └── es.json, zh.json... # Translated loading states
├── components/
│   ├── layout/
│   │   ├── en.json             # Header, Footer, Navigation
│   │   └── es.json, zh.json... # Translated layout components
│   ├── forms/
│   │   ├── en.json             # Form components
│   │   └── es.json, zh.json... # Translated form components
│   └── ui/
│       ├── en.json             # UI components (buttons, alerts, etc.)
│       └── es.json, zh.json... # Translated UI components
├── database/
│   ├── en.json                 # Database entities (tools, tags)
│   └── es.json, zh.json...     # Translated database entities
└── tools/
    ├── common/
    │   ├── en.json             # Shared tool UI patterns
    │   └── es.json, zh.json... # Translated tool patterns
    ├── base64/
    │   ├── en.json             # Base64-specific content
    │   └── es.json, zh.json... # Translated Base64 content
    └── {tool}/
        ├── en.json             # Tool-specific content
        └── es.json, zh.json... # Translated tool content
```

**Benefits:**

- **✅ Better Organization**: Clear ownership - each page/component has its own translation space
- **✅ Parallel Development**: Different teams can work on different pages simultaneously
- **✅ Performance Optimization**: Can implement lazy loading per module
- **✅ Scalable Architecture**: Easy to add new pages without affecting existing ones
- **✅ Maintainability**: Easier to audit and update specific pages

**Module Responsibilities:**

1. **Common Module** (`messages/common/`): Actions, status messages, validation, privacy strings
2. **Page Modules** (`messages/pages/`): Page-specific content (home, tools, error, admin, loading)
3. **Component Modules** (`messages/components/`): Layout, forms, UI components
4. **Database Module** (`messages/database/`): Tool names, tag names, descriptions
5. **Tool Modules** (`messages/tools/`): Common patterns + tool-specific content

**Implementation:**

- Created `src/utils/i18n/modularTranslations.ts` utility for loading/merging modular translations
- Created `src/services/core/databaseTranslationService.ts` for database entity translation
- Pages use `getPageTranslations(locale, page)` to get merged translations for their scope
- Tool pages use `getToolTranslations(locale, toolSlug)` to get tool-specific translations
- Database entities use translation keys: `tools.{toolKey}.name`, `tags.{tagKey}.name`
- **Tag-only organization**: Tools are categorized exclusively through tags (no categories)

**Next Step**: Execute individual language tasks (2D-2R) with enhanced modular scope.

### 2.5 Database Translation Key Migration

**Critical Issue Identified**: The current database schema stores hardcoded English text in `Tool.name`, `Tool.description`, `Tag.name`, and `Tag.description` fields, which prevents internationalization.

**Solution**: Migrate to translation key-based system that integrates with our modular translations.

**Benefits:**

- **Language-agnostic database**: Store translation keys instead of text
- **Seamless integration**: Works with existing modular tool translation system
- **Scalable**: Add new languages without schema changes
- **Maintainable**: All translations in version-controlled files

**Implementation:**

- Created `messages/database/en.json` for database entity translations
- Created `DatabaseTranslationService` for resolving translation keys
- Detailed migration guide in `docs/database-translation-migration.md`

**Impact on Language Tasks (2D-2R):**
Each language task now includes **enhanced modular translation files**:

1. **Common**: `messages/common/{lang}.json` - Shared strings across entire app
2. **Page modules**: `messages/pages/{page}/{lang}.json` - Page-specific content (5 pages)
3. **Component modules**: `messages/components/{type}/{lang}.json` - Component-specific strings (3 types)
4. **Database entities**: `messages/database/{lang}.json` - Tool names, tag names, descriptions
5. **Tool common patterns**: `messages/tools/common/{lang}.json` - Shared UI patterns across tools
6. **Tool-specific content**: `messages/tools/{tool}/{lang}.json` - Individual tool metadata and features

**Total files per language**: ~12-15 files (vs previous 4 files)

**Database Entity Translation Scope:**

- Tool names and descriptions for all existing tools
- Tag names and descriptions (encoding, generation, security, web, etc.)
- **Tag-only system**: No categories to translate (tools organized by tags only)
- Translation keys follow pattern: `tools.{toolKey}.name`, `tags.{tagKey}.name`

## 3. Refactor Pages ✅ COMPLETED

- **Task 3A – Home and Tools Pages ✅**
  - ✅ `src/app/page.tsx` - Updated to use `pages.home` translations with `useTranslations`
  - ✅ `src/app/tools/page.tsx` - Updated to use `pages.tools` translations with `useTranslations`
- **Task 3B – Error, 404 and Other Utility Pages ✅**
  - ✅ `src/app/error.tsx` - Updated to use `pages.error.serverError` translations
  - ✅ `src/app/not-found.tsx` - Updated to use `pages.error.notFound` translations
  - ✅ `src/app/loading.tsx` - Updated to use `pages.loading.page` translations (server component)

## 4. Refactor Shared Components ⚠️ PARTIALLY COMPLETED

- **Task 4A – Layout Elements ✅**
  - ✅ Header, footer and navigation components already use `components.layout` translations
- **Task 4B – Tool Components 🔄 IN PROGRESS**
  - ✅ `src/components/tools/ToolCard.tsx` - Basic translation integration added
  - ⏳ `src/components/tools/Base64Tool.tsx` - **PENDING** - Contains many hard-coded strings:
    - "Starting {mode} operation", "Operation completed successfully", "File validation failed"
    - Mode labels: "Encode", "Decode", "Standard", "URL-Safe"
    - Status messages: "Processing...", "Copied to clipboard", "Download complete"
  - ⏳ `src/components/tools/HashGeneratorTool.tsx` - **PENDING** - Similar hard-coded strings
  - ⏳ `src/components/tools/FaviconGeneratorTool.tsx` - **PENDING** - Tool-specific UI strings
  - ⏳ `src/components/tools/MarkdownToPdfTool.tsx` - **PENDING** - Customization panel strings

## 5. Refactor Admin Section 🔄 PARTIALLY COMPLETED

- **Task 5A – Admin Pages ⏳ TRANSLATION FILES READY**
  - ✅ Translation files created: `messages/pages/admin/en.json` with comprehensive coverage
  - ⏳ **PENDING**: Update `src/app/admin/dashboard/page.tsx` and other admin pages to use translations
  - ⏳ **PENDING**: Apply `next-intl` to all pages under `src/app/admin/`
- **Task 5B – Admin Components ⏳ TRANSLATION FILES READY**
  - ✅ Translation files created: `messages/components/forms/en.json` with form validation/labels
  - ⏳ **PENDING**: Update admin dashboard and management components
  - ⏳ **PENDING**: Migrate forms and tables to use `components.forms` translations

## 6. Update Tests

- **Task 6A – Unit and Integration Tests**
  - Adjust Jest tests to mock `next-intl` context where necessary.
- **Task 6B – E2E Tests**
  - Extend Playwright tests to verify that locale switching works across routes.

## 7. Documentation

- **Task 7A – Contributor Guide**
  - Document how to add new translation keys and languages.
- **Task 7B – Usage Examples**
  - Provide code snippets showing typical server and client usage of `next-intl`.

## 8. Cleanup ✅ COMPLETED

- ✅ Updated i18n infrastructure to use modular translation loading
- ✅ Enhanced `src/i18n/request.ts` to properly load all translation modules
- ✅ Removed dependency on legacy single-file translation structure
- ⚠️ **NOTE**: Validation and tests should be run after remaining component integration

---

## Implementation Notes & Discoveries

### Critical Infrastructure Changes Made:

1. **Modular Translation Loading ✅**: Updated `src/i18n/request.ts` to load translations from the modular structure instead of single files:

   ```typescript
   // OLD: messages/${locale}.json
   // NEW: messages/{module}/${locale}.json with nested structure
   ```

2. **Translation Key Structure Standardized ✅**: All pages now follow consistent patterns:

   - Pages: `useTranslations("pages.{pageName}")`
   - Components: `useTranslations("components.{componentType}")`
   - Tools: `useTranslations("tools.{toolSlug}")` or `useTranslations("tools.common")`

3. **Server vs Client Components ✅**: Properly differentiated:
   - Server components: `getTranslations()` (e.g., `loading.tsx`)
   - Client components: `useTranslations()` (e.g., `page.tsx`, `not-found.tsx`)

### Translation File Coverage Status:

**✅ COMPLETE (12/12 modules)**:

- All English translation files created and populated
- All core pages integrated with translations
- Infrastructure updated to support modular loading

**⏳ REMAINING WORK**:

- **Tool Components Integration** (Medium Priority): Base64Tool, HashGeneratorTool, etc. contain numerous hard-coded UI strings
- **Admin Components Integration** (Lower Priority): Translation files ready, components need integration

### Key Implementation Insights:

1. **Error Page Structure**: Had to change suggestions from array to object for proper `t("suggestions.0")` access
2. **Mixed Translation Usage**: Some components need both common and specific translations (e.g., `useTranslations("common")` + `useTranslations("pages.home")`)
3. **Tool Components Complexity**: Individual tool components have extensive UI feedback strings that will require systematic translation
4. **Performance**: Modular loading allows for better code-splitting and reduced bundle sizes

### Next Priority Actions:

1. **Tool Component Integration**: Focus on Base64Tool first as the template for other tools
2. **Admin Integration**: Update admin dashboard and management pages
<<<<<<< HEAD
3. **Language Expansion**: Execute tasks 2D-2R for 15 additional languages
=======
3. **Language Expansion**: Execute tasks 2D-2R for 14 additional languages
>>>>>>> f4afcb38
4. **Testing**: Ensure all translation integrations work correctly

Each numbered task group can be tackled independently, minimizing merge conflicts. The foundation is solid and ready for language expansion.<|MERGE_RESOLUTION|>--- conflicted
+++ resolved
@@ -432,10 +432,6 @@
   - `messages/database/vi.json` (tool & tag names)
   - `messages/tools/common/vi.json` (shared tool patterns)
   - `messages/tools/{tool}/vi.json` (per tool, as needed)
-<<<<<<< HEAD
-=======
-
->>>>>>> f4afcb38
   - Target community: Vietnamese developer community
   - Focus on clarity and technical accuracy
   - Translate tag names for tool organization (mã hóa, tạo, bảo mật, etc.)
@@ -506,7 +502,6 @@
   - `messages/components/ui/en.json` ✅
   - `messages/database/en.json` ✅
   - `messages/tools/common/en.json` ✅
-<<<<<<< HEAD
   - `messages/tools/{tool}/en.json` ✅ (base64, hash-generator, favicon-generator, markdown-to-pdf)
 - **Task 2K - French Translation Files ✅ NEW**: All modular files created
   - `messages/common/fr.json` ✅
@@ -521,7 +516,7 @@
   - `messages/database/fr.json` ✅
   - `messages/tools/common/fr.json` ✅
   - `messages/tools/{tool}/fr.json` ✅
-=======
+
 - `messages/tools/{tool}/en.json` ✅ (base64, hash-generator, favicon-generator, markdown-to-pdf)
 
 - **Task 2J - German (de) ✅**: German translation files created
@@ -601,7 +596,6 @@
   - `messages/tools/common/it.json` ✅
   - `messages/tools/{tool}/it.json` ✅ (base64, hash-generator, favicon-generator, markdown-to-pdf)
 
->>>>>>> f4afcb38
 
 **Phase 3 - Integration ⚠️ PARTIALLY COMPLETED**
 
@@ -843,11 +837,6 @@
 
 1. **Tool Component Integration**: Focus on Base64Tool first as the template for other tools
 2. **Admin Integration**: Update admin dashboard and management pages
-<<<<<<< HEAD
-3. **Language Expansion**: Execute tasks 2D-2R for 15 additional languages
-=======
-3. **Language Expansion**: Execute tasks 2D-2R for 14 additional languages
->>>>>>> f4afcb38
 4. **Testing**: Ensure all translation integrations work correctly
 
 Each numbered task group can be tackled independently, minimizing merge conflicts. The foundation is solid and ready for language expansion.