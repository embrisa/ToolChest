# Migration Plan: Adopt next-intl Across the Codebase

The project already uses `next-intl` for layout and a few components. The goal is to replace all remaining hard‑coded strings with translations and standardize how translations are loaded. Below is a breakdown of tasks that can be worked on in parallel by separate AI agents.

## 1. Audit Existing Strings ✅ COMPLETED

- **Task 1A – Audit Pages ✅**
  - ✅ Identified all pages in `src/app` that contain hard-coded English text
  - ✅ Documented components and sections needing translation keys
  - ✅ Created comprehensive translation coverage plan

### Pages Translation Status ✅ ALL CORE PAGES COMPLETED

- ✅ `src/app/page.tsx` – **INTEGRATED** with `pages.home` translations (hero, stats, search, filtering)
- ✅ `src/app/not-found.tsx` – **INTEGRATED** with `pages.error.notFound` translations (complete 404 content)
- ✅ `src/app/error.tsx` – **INTEGRATED** with `pages.error.serverError` translations (error handling)
- ✅ `src/app/loading.tsx` – **INTEGRATED** with `pages.loading.page` translations (loading states)
- ✅ `src/app/tools/page.tsx` – **INTEGRATED** with `pages.tools` translations (hero, headings, stats)
- 🔧 `src/app/layout.tsx` – metadata titles/descriptions (handled via tool-specific metadata)
- 🔧 `src/app/debug/page.tsx` – debug page (low priority, development only)
- 🔧 `src/app/tools/loading.tsx` – loading message (inherits from main loading)
- 🔧 Tool-specific pages (`base64/page.tsx`, etc.) – need to integrate with existing translation files
- 🔧 `src/app/admin` directory pages – need to integrate with existing `pages.admin` translations:

  - Dashboard, analytics, auth, monitoring, tools management, tags management, relationships

- **Task 1B – Audit Components ✅**
  - ✅ Inspected all files in `src/components` for hard-coded strings
  - ✅ Documented components requiring translation support
  - ✅ Prioritized by user impact and complexity

### Components Translation Status

**✅ FULLY INTEGRATED:**

- Layout components (Header, Footer, Navigation) - Using `components.layout` translations
- `src/components/tools/ToolCard.tsx` - Basic integration completed

**🔧 INTEGRATION NEEDED (Translation files exist, components need updating):**

**High Priority Tool Components:**

- 🔧 `src/components/tools/Base64Tool.tsx` - **MANY HARD-CODED STRINGS** to replace:
  - UI feedback: "Starting {mode} operation" → `t('ui.status.processing')`
  - Mode labels: "Encode", "Decode" → `t('ui.modes.encode/decode')`
  - Variants: "Standard", "URL-Safe" → `t('tools.base64.variants.standard/urlSafe')`
  - Status: "Processing...", "Copied!", "Download" → `t('ui.status.*')`
- 🔧 `src/components/tools/HashGeneratorTool.tsx` - Replace hard-coded UI strings
- 🔧 `src/components/tools/FaviconGeneratorTool.tsx` - Replace tool-specific strings
- 🔧 `src/components/tools/MarkdownToPdfTool.tsx` - Replace customization options text
- 🔧 `src/components/tools/PdfCustomizationPanel.tsx` - Replace theme names, size options

**Medium Priority Admin Components:**

- 🔧 `src/components/admin/AnalyticsDashboard.tsx` - Replace chart titles, metric labels
- 🔧 `src/components/admin/ToolForm.tsx` - Replace form labels: "Tool Name \*" → `t('labels.name')`
- 🔧 `src/components/admin/TagForm.tsx` - Replace tag form interface strings
- 🔧 `src/components/admin/ToolTable.tsx` - Replace column headers, action buttons
- 🔧 `src/components/admin/TagTable.tsx` - Replace table structure strings
- 🔧 `src/components/admin/BulkOperations.tsx` - Replace bulk action labels

**Lower Priority Error/UI Components:**

- 🔧 `src/components/errors/ErrorBoundary.tsx` - Replace error boundary messages
- 🔧 `src/components/errors/ErrorPage.tsx` - Replace generic error content
- 🔧 `src/components/tools/SearchInput.tsx` - Replace search placeholders
- 🔧 `src/components/tools/TagFilter.tsx` - Replace filter labels
- 🔧 `src/components/ui/FileUpload.tsx` - Replace upload messages
- 🔧 `src/components/ui/Toast.tsx` - Replace notification messages
- 🔧 `src/components/ui/ProgressCard.tsx` - Replace progress status messages

**✅ ALREADY HANDLED:**

- `src/components/layout/Header.tsx` - Uses `components.layout` translations
- `src/components/layout/Footer.tsx` - Uses `components.layout` translations
- Most UI components contain minimal user-facing text and are lower priority

**💡 IMPLEMENTATION STRATEGY:**

1. **Start with Base64Tool** as template - Most complex tool component, shows all integration patterns
2. **Extend pattern to other tools** - HashGenerator, FaviconGenerator, MarkdownToPdf
3. **Admin components next** - Use existing `pages.admin` and `components.forms` translations
4. **UI/Error components last** - Lower user impact, simpler integration

**🔧 INTEGRATION PATTERN EXAMPLE:**

```tsx
// BEFORE (hard-coded):
<Button>Encode</Button>;

// AFTER (translated):
import { useTranslations } from "next-intl";
const t = useTranslations("tools.common.ui");
<Button>{t("modes.encode")}</Button>;
```

## 2. Prepare Translation Files

### 2.1 Foundation Tasks

- **Task 2A – Define Message Structure**

  - Establish a consistent key hierarchy following the pattern: `Page.{PageName}.{section}.{element}`
  - Define component key structure: `Components.{ComponentName}.{element}`
  - Create shared keys structure: `Common.{category}.{element}` for reusable strings
  - Document naming conventions and best practices for translation keys
  - Create template structure for new message files

- **Task 2B – Create Master English Messages**
  - Audit and extract ALL hard-coded strings from pages identified in Phase 1
  - Audit and extract ALL hard-coded strings from components identified in Phase 1
  - Organize extracted strings into the defined key hierarchy
  - Create comprehensive `messages/en.json` with all identified strings
  - Include metadata comments for context where translations might be ambiguous
  - Validate that all keys follow the established naming conventions

### 2.2 Language-Specific Translation Tasks

Each language task should be tackled independently and includes:

1. Creating four language-specific message files (core, database, tool common, tool-specific)
2. Translating all keys from the master English files
3. Ensuring cultural and technical appropriateness for developer audience
4. Validating JSON syntax and key completeness across all files
5. **Tag-focused translations**: Translating tag names for tool organization (no categories)

- **Task 2C – English (en) - Base Language ✅ COMPLETED**

  - **All 12 Modular Files Complete**:
    - `messages/common/en.json` ✅ **COMPLETE** (actions, status, validation, privacy)
    - `messages/pages/home/en.json` ✅ **COMPLETE** (hero, stats, search, filtering)
    - `messages/pages/tools/en.json` ✅ **COMPLETE** (tools listing page)
    - `messages/pages/error/en.json` ✅ **COMPLETE** (404, 500, error boundaries)
    - `messages/pages/admin/en.json` ✅ **COMPLETE** (admin dashboard, management)
    - `messages/pages/loading/en.json` ✅ **COMPLETE** (loading states)
    - `messages/components/layout/en.json` ✅ **COMPLETE** (header, footer, navigation)
    - `messages/components/forms/en.json` ✅ **COMPLETE** (form components, validation)
    - `messages/components/ui/en.json` ✅ **COMPLETE** (buttons, alerts, modals, tooltips)
    - `messages/database/en.json` ✅ **COMPLETE** (tool & tag names)
    - `messages/tools/common/en.json` ✅ **COMPLETE** (shared tool patterns)
    - `messages/tools/{tool}/en.json` ✅ **COMPLETE** (base64, hash-generator, favicon-generator, markdown-to-pdf)
  - Status: ✅ **ALL ENGLISH TRANSLATION FILES EXIST AND ARE READY TO USE**
  - Infrastructure: ✅ Modular loading system implemented in `src/i18n/request.ts`

- **Task 2D – Spanish (es)**

  - **Create 12 Spanish Translation Files**:
    - `messages/common/es.json` (shared strings: actions, status, validation, privacy)
    - `messages/pages/home/es.json` (home page: hero, stats, search, filtering)
    - `messages/pages/tools/es.json` (tools listing page)
    - `messages/pages/error/es.json` (404, 500, error boundaries)
    - `messages/pages/admin/es.json` (admin dashboard, management)
    - `messages/pages/loading/es.json` (loading states)
    - `messages/components/layout/es.json` (header, footer, navigation, locale switcher)
    - `messages/components/forms/es.json` (form components, validation)
    - `messages/components/ui/es.json` (buttons, alerts, modals, tooltips)
    - `messages/database/es.json` (tool & tag names)
    - `messages/tools/common/es.json` (shared tool patterns)
    - `messages/tools/{tool}/es.json` (per tool, as needed)
  - **Status:** ✅ *Spanish translation files created for all modules*
  - Target community: Spanish-speaking developers worldwide
  - Focus on technical terminology appropriate for software development
  - Translate tag names for tool organization (codificación, generación, seguridad, etc.)

- **Task 2E – Chinese Simplified (zh) ✅ COMPLETED**

  - **\*Create 12 Chinese Translation Files**:
    - `messages/common/zh.json` (shared strings: actions, status, validation, privacy)
    - `messages/pages/home/zh.json` (home page: hero, stats, search, filtering)
    - `messages/pages/tools/zh.json` (tools listing page)
    - `messages/pages/error/zh.json` (404, 500, error boundaries)
    - `messages/pages/admin/zh.json` (admin dashboard, management)
    - `messages/pages/loading/zh.json` (loading states)
    - `messages/components/layout/zh.json` (header, footer, navigation, locale switcher)
    - `messages/components/forms/zh.json` (form components, validation)
    - `messages/components/ui/zh.json` (buttons, alerts, modals, tooltips)
    - `messages/database/zh.json` (tool & tag names)
    - `messages/tools/common/zh.json` (shared tool patterns)
    - `messages/tools/{tool}/zh.json` (per tool, as needed)
  - Target community: Chinese developers and tech workers
  - Ensure proper technical terminology translation
  - Translate tag names for tool organization (编码, 生成, 安全, etc.)

- **Task 2F – Hindi (hi) ✅ COMPLETED**

  - **All 15 Hindi Translation Files Created**:
    - `messages/common/hi.json` (shared strings: actions, status, validation, privacy)
    - `messages/pages/home/hi.json` (home page: hero, stats, search, filtering)
    - `messages/pages/tools/hi.json` (tools listing page)
    - `messages/pages/error/hi.json` (404, 500, error boundaries)
    - `messages/pages/admin/hi.json` (admin dashboard, management)
    - `messages/pages/loading/hi.json` (loading states)
    - `messages/components/layout/hi.json` (header, footer, navigation, locale switcher)
    - `messages/components/forms/hi.json` (form components, validation)
    - `messages/components/ui/hi.json` (buttons, alerts, modals, tooltips)
    - `messages/database/hi.json` (tool & tag names)
    - `messages/tools/common/hi.json` (shared tool patterns)
    - `messages/tools/{tool}/hi.json` (per tool, as needed)
  - Target community: Indian developer community
  - Balance between Hindi terms and commonly used English technical terms
  - Translate tag names for tool organization, keeping technical clarity

- **Task 2G – Portuguese (pt) ✅ COMPLETED**

  - **All 12 Portuguese Translation Files Created**:
    - `messages/common/pt.json` ✅
    - `messages/pages/home/pt.json` ✅
    - `messages/pages/tools/pt.json` ✅
    - `messages/pages/error/pt.json` ✅
    - `messages/pages/admin/pt.json` ✅
    - `messages/pages/loading/pt.json` ✅
    - `messages/components/layout/pt.json` ✅
    - `messages/components/forms/pt.json` ✅
    - `messages/components/ui/pt.json` ✅
    - `messages/database/pt.json` ✅
    - `messages/tools/common/pt.json` ✅
    - `messages/tools/{tool}/pt.json` ✅ (base64, hash-generator, favicon-generator, markdown-to-pdf)
  - Focused on Brazilian Portuguese as the primary variant
  - Translated tag names for tool organization (codificação, geração, segurança, etc.)

- **Task 2H – Russian (ru) ✅ COMPLETED**

  **Create 12 Russian Translation Files**:

  - `messages/common/ru.json` (shared strings: actions, status, validation, privacy)
  - `messages/pages/home/ru.json` (home page: hero, stats, search, filtering)
  - `messages/pages/tools/ru.json` (tools listing page)
  - `messages/pages/error/ru.json` (404, 500, error boundaries)
  - `messages/pages/admin/ru.json` (admin dashboard, management)
  - `messages/pages/loading/ru.json` (loading states)
  - `messages/components/layout/ru.json` (header, footer, navigation, locale switcher)
  - `messages/components/forms/ru.json` (form components, validation)
  - `messages/components/ui/ru.json` (buttons, alerts, modals, tooltips)
  - `messages/database/ru.json` (tool & tag names)
  - `messages/tools/common/ru.json` (shared tool patterns)
  - `messages/tools/{tool}/ru.json` (per tool, as needed)
  - Target community: Russian-speaking developers in Eastern Europe
  - Maintain technical accuracy for development tools
  - Translate tag names for tool organization (кодирование, генерация, безопасность, etc.)

- **Task 2I – Japanese (ja)**

  **Create 12 Japanese Translation Files**:

  - `messages/common/ja.json` (shared strings: actions, status, validation, privacy)
  - `messages/pages/home/ja.json` (home page: hero, stats, search, filtering)
  - `messages/pages/tools/ja.json` (tools listing page)
  - `messages/pages/error/ja.json` (404, 500, error boundaries)
  - `messages/pages/admin/ja.json` (admin dashboard, management)
  - `messages/pages/loading/ja.json` (loading states)
  - `messages/components/layout/ja.json` (header, footer, navigation, locale switcher)
  - `messages/components/forms/ja.json` (form components, validation)
  - `messages/components/ui/ja.json` (buttons, alerts, modals, tooltips)
  - `messages/database/ja.json` (tool & tag names)
  - `messages/tools/common/ja.json` (shared tool patterns)
  - `messages/tools/{tool}/ja.json` (per tool, as needed)
  - Target community: Japanese developer community
  - Ensure appropriate politeness levels and technical terminology
  - Translate tag names for tool organization (エンコーディング, 生成, セキュリティ, etc.)

- **Task 2J – German (de)**

  **Create 12 German Translation Files**:

  - `messages/common/de.json` (shared strings: actions, status, validation, privacy)
  - `messages/pages/home/de.json` (home page: hero, stats, search, filtering)
  - `messages/pages/tools/de.json` (tools listing page)
  - `messages/pages/error/de.json` (404, 500, error boundaries)
  - `messages/pages/admin/de.json` (admin dashboard, management)
  - `messages/pages/loading/de.json` (loading states)
  - `messages/components/layout/de.json` (header, footer, navigation, locale switcher)
  - `messages/components/forms/de.json` (form components, validation)
  - `messages/components/ui/de.json` (buttons, alerts, modals, tooltips)
  - `messages/database/de.json` (tool & tag names)
  - `messages/tools/common/de.json` (shared tool patterns)
  - `messages/tools/{tool}/de.json` (per tool, as needed)
  - Target community: German-speaking developers in Europe
  - Focus on precise technical terminology
  - Translate tag names for tool organization (Kodierung, Generierung, Sicherheit, etc.)

- **Task 2K – French (fr)**

  **Create 12 French Translation Files**:

  - `messages/common/fr.json` (shared strings: actions, status, validation, privacy)
  - `messages/pages/home/fr.json` (home page: hero, stats, search, filtering)
  - `messages/pages/tools/fr.json` (tools listing page)
  - `messages/pages/error/fr.json` (404, 500, error boundaries)
  - `messages/pages/admin/fr.json` (admin dashboard, management)
  - `messages/pages/loading/fr.json` (loading states)
  - `messages/components/layout/fr.json` (header, footer, navigation, locale switcher)
  - `messages/components/forms/fr.json` (form components, validation)
  - `messages/components/ui/fr.json` (buttons, alerts, modals, tooltips)
  - `messages/database/fr.json` (tool & tag names)
  - `messages/tools/common/fr.json` (shared tool patterns)
  - `messages/tools/{tool}/fr.json` (per tool, as needed)
  - Target community: French-speaking developers worldwide
  - Balance between French technical terms and accepted English terms
  - Translate tag names for tool organization (encodage, génération, sécurité, etc.)

- **Task 2L – Korean (ko)**

  **Create 12 Korean Translation Files**:

  - `messages/common/ko.json` (shared strings: actions, status, validation, privacy)
  - `messages/pages/home/ko.json` (home page: hero, stats, search, filtering)
  - `messages/pages/tools/ko.json` (tools listing page)
  - `messages/pages/error/ko.json` (404, 500, error boundaries)
  - `messages/pages/admin/ko.json` (admin dashboard, management)
  - `messages/pages/loading/ko.json` (loading states)
  - `messages/components/layout/ko.json` (header, footer, navigation, locale switcher)
  - `messages/components/forms/ko.json` (form components, validation)
  - `messages/components/ui/ko.json` (buttons, alerts, modals, tooltips)
  - `messages/database/ko.json` (tool & tag names)
  - `messages/tools/common/ko.json` (shared tool patterns)
  - `messages/tools/{tool}/ko.json` (per tool, as needed)
  - Target community: South Korean developer community
  - Ensure appropriate formality levels and technical accuracy
  - Translate tag names for tool organization (인코딩, 생성, 보안, etc.)

- **Task 2M – Italian (it) ✅**

  **Create 12 Italian Translation Files**:

  - `messages/common/it.json` (shared strings: actions, status, validation, privacy)
  - `messages/pages/home/it.json` (home page: hero, stats, search, filtering)
  - `messages/pages/tools/it.json` (tools listing page)
  - `messages/pages/error/it.json` (404, 500, error boundaries)
  - `messages/pages/admin/it.json` (admin dashboard, management)
  - `messages/pages/loading/it.json` (loading states)
  - `messages/components/layout/it.json` (header, footer, navigation, locale switcher)
  - `messages/components/forms/it.json` (form components, validation)
  - `messages/components/ui/it.json` (buttons, alerts, modals, tooltips)
  - `messages/database/it.json` (tool & tag names)
  - `messages/tools/common/it.json` (shared tool patterns)
  - `messages/tools/{tool}/it.json` (per tool, as needed)
  - Target community: Italian developer community
  - Maintain clarity in technical documentation terms
  - Translate tag names for tool organization (codifica, generazione, sicurezza, etc.)

- **Task 2N – Turkish (tr)**

  **Create 12 Turkish Translation Files**:

  - `messages/common/tr.json` (shared strings: actions, status, validation, privacy)
  - `messages/pages/home/tr.json` (home page: hero, stats, search, filtering)
  - `messages/pages/tools/tr.json` (tools listing page)
  - `messages/pages/error/tr.json` (404, 500, error boundaries)
  - `messages/pages/admin/tr.json` (admin dashboard, management)
  - `messages/pages/loading/tr.json` (loading states)
  - `messages/components/layout/tr.json` (header, footer, navigation, locale switcher)
  - `messages/components/forms/tr.json` (form components, validation)
  - `messages/components/ui/tr.json` (buttons, alerts, modals, tooltips)
  - `messages/database/tr.json` (tool & tag names)
  - `messages/tools/common/tr.json` (shared tool patterns)
  - `messages/tools/{tool}/tr.json` (per tool, as needed)
  - Target community: Turkish developer community
  - Balance between Turkish translations and accepted English technical terms
  - Translate tag names for tool organization (kodlama, üretim, güvenlik, etc.)

- **Task 2O – Polish (pl) ✅ COMPLETED**

  **Create 12 Polish Translation Files**:

  - `messages/common/pl.json` (shared strings: actions, status, validation, privacy)
  - `messages/pages/home/pl.json` (home page: hero, stats, search, filtering)
  - `messages/pages/tools/pl.json` (tools listing page)
  - `messages/pages/error/pl.json` (404, 500, error boundaries)
  - `messages/pages/admin/pl.json` (admin dashboard, management)
  - `messages/pages/loading/pl.json` (loading states)
  - `messages/components/layout/pl.json` (header, footer, navigation, locale switcher)
  - `messages/components/forms/pl.json` (form components, validation)
  - `messages/components/ui/pl.json` (buttons, alerts, modals, tooltips)
  - `messages/database/pl.json` (tool & tag names)
  - `messages/tools/common/pl.json` (shared tool patterns)
  - `messages/tools/{tool}/pl.json` (per tool, as needed)
  - Target community: Polish developer community
  - Ensure technical accuracy for development tools and concepts
  - Translate tag names for tool organization (kodowanie, generowanie, bezpieczeństwo, etc.)
  - Status: ✅ Polish translations added for all modules

- **Task 2P – Dutch (nl) ✅ COMPLETED**

  **Create 12 Dutch Translation Files**:

  - `messages/common/nl.json` (shared strings: actions, status, validation, privacy)
  - `messages/pages/home/nl.json` (home page: hero, stats, search, filtering)
  - `messages/pages/tools/nl.json` (tools listing page)
  - `messages/pages/error/nl.json` (404, 500, error boundaries)
  - `messages/pages/admin/nl.json` (admin dashboard, management)
  - `messages/pages/loading/nl.json` (loading states)
  - `messages/components/layout/nl.json` (header, footer, navigation, locale switcher)
  - `messages/components/forms/nl.json` (form components, validation)
  - `messages/components/ui/nl.json` (buttons, alerts, modals, tooltips)
  - `messages/database/nl.json` (tool & tag names)
  - `messages/tools/common/nl.json` (shared tool patterns)
  - `messages/tools/{tool}/nl.json` (per tool, as needed)
  - Target community: Dutch and Belgian developers
  - Maintain technical precision while being accessible
  - Translate tag names for tool organization (codering, generatie, beveiliging, etc.)


- **Task 2Q – Vietnamese (vi) ✅ COMPLETED**

  - **All 12 Vietnamese Translation Files Created**:
    - `messages/common/vi.json` ✅
    - `messages/pages/home/vi.json` ✅
    - `messages/pages/tools/vi.json` ✅
    - `messages/pages/error/vi.json` ✅
    - `messages/pages/admin/vi.json` ✅
    - `messages/pages/loading/vi.json` ✅
    - `messages/components/layout/vi.json` ✅
    - `messages/components/forms/vi.json` ✅
    - `messages/components/ui/vi.json` ✅
    - `messages/database/vi.json` ✅
    - `messages/tools/common/vi.json` ✅
    - `messages/tools/{tool}/vi.json` ✅ (base64, hash-generator, favicon-generator, markdown-to-pdf)

- **Task 2Q – Vietnamese (vi)**

  **Create 12 Vietnamese Translation Files**:

  - `messages/common/vi.json` (shared strings: actions, status, validation, privacy)
  - `messages/pages/home/vi.json` (home page: hero, stats, search, filtering)
  - `messages/pages/tools/vi.json` (tools listing page)
  - `messages/pages/error/vi.json` (404, 500, error boundaries)
  - `messages/pages/admin/vi.json` (admin dashboard, management)
  - `messages/pages/loading/vi.json` (loading states)
  - `messages/components/layout/vi.json` (header, footer, navigation, locale switcher)
  - `messages/components/forms/vi.json` (form components, validation)
  - `messages/components/ui/vi.json` (buttons, alerts, modals, tooltips)
  - `messages/database/vi.json` (tool & tag names)
  - `messages/tools/common/vi.json` (shared tool patterns)
  - `messages/tools/{tool}/vi.json` (per tool, as needed)

  - Target community: Vietnamese developer community
  - Focus on clarity and technical accuracy
  - Translate tag names for tool organization (mã hóa, tạo, bảo mật, etc.)

- **Task 2R – Ukrainian (uk)**

  **Create 12 Ukrainian Translation Files**:

  - `messages/common/uk.json` (shared strings: actions, status, validation, privacy)
  - `messages/pages/home/uk.json` (home page: hero, stats, search, filtering)
  - `messages/pages/tools/uk.json` (tools listing page)
  - `messages/pages/error/uk.json` (404, 500, error boundaries)
  - `messages/pages/admin/uk.json` (admin dashboard, management)
  - `messages/pages/loading/uk.json` (loading states)
  - `messages/components/layout/uk.json` (header, footer, navigation, locale switcher)
  - `messages/components/forms/uk.json` (form components, validation)
  - `messages/components/ui/uk.json` (buttons, alerts, modals, tooltips)
  - `messages/database/uk.json` (tool & tag names)
  - `messages/tools/common/uk.json` (shared tool patterns)

- `messages/tools/{tool}/uk.json` (per tool, as needed)
- Target community: Ukrainian developer community
- Ensure technical terminology is appropriate and current
- Translate tag names for tool organization (кодування, генерація, безпека, etc.)
- ✅ All Ukrainian translation files created

### 2.3 Quality Assurance Tasks

- **Task 2S – Cross-Language Validation**

  - Verify all language files contain the same set of keys
  - Check for missing translations or untranslated strings
  - Validate JSON syntax across all language files
  - Ensure consistent formatting and structure

- **Task 2T – Context Documentation**
  - Add inline comments for complex or ambiguous translations
  - Document cultural considerations for each language
  - Create translation guidelines for future contributors
  - Document common technical terms and their approved translations per language

### Progress Status (Updated: Latest)

**Phase 1 - Foundation ✅ COMPLETED**

- **Task 2A ✅**: Message keys follow the `Page.*` and `Components.*` hierarchy.
- **Task 2B ✅**: Master English messages created with modular tool architecture.
- **Task 2C ✅**: Database translation key system designed and documented.
- **Modular Architecture ✅**: Implemented scalable tool translation architecture.
- **Database Migration ✅**: Created tag-only database schema with translation keys.

**Phase 2 - Translation Files ✅ COMPLETED**

- **Task 2C - English Base Language ✅**: All 12 modular files created and populated
  - `messages/common/en.json` ✅
  - `messages/pages/home/en.json` ✅
  - `messages/pages/tools/en.json` ✅ **NEWLY COMPLETED**
  - `messages/pages/error/en.json` ✅
  - `messages/pages/admin/en.json` ✅ **NEWLY COMPLETED**
  - `messages/pages/loading/en.json` ✅
  - `messages/components/layout/en.json` ✅
  - `messages/components/forms/en.json` ✅ **NEWLY COMPLETED**

  - `messages/components/ui/en.json` ✅ 
  - `messages/database/en.json` ✅ 
  - `messages/tools/common/en.json` ✅
  - `messages/tools/{tool}/en.json` ✅ (base64, hash-generator, favicon-generator, markdown-to-pdf)
- **Task 2D - Spanish Language ✅ NEWLY COMPLETED**: All Spanish translation files added
  - `messages/common/es.json` ✅
  - `messages/pages/home/es.json` ✅
  - `messages/pages/tools/es.json` ✅
  - `messages/pages/error/es.json` ✅
  - `messages/pages/admin/es.json` ✅
  - `messages/pages/loading/es.json` ✅
  - `messages/components/layout/es.json` ✅
  - `messages/components/forms/es.json` ✅
  - `messages/components/ui/es.json` ✅
  - `messages/database/es.json` ✅
  - `messages/tools/common/es.json` ✅
  - `messages/tools/{tool}/es.json` ✅ (base64, hash-generator, favicon-generator, markdown-to-pdf)

  - `messages/components/ui/en.json` ✅
  - `messages/database/en.json` ✅
  - `messages/tools/common/en.json` ✅
  - `messages/tools/{tool}/en.json` ✅ (base64, hash-generator, favicon-generator, markdown-to-pdf)
<<<<<<< HEAD
- **Task 2I - Japanese Base Language ✅**: All modular Japanese files created
  - `messages/common/ja.json` ✅
  - `messages/pages/home/ja.json` ✅
  - `messages/pages/tools/ja.json` ✅
  - `messages/pages/error/ja.json` ✅
  - `messages/pages/admin/ja.json` ✅
  - `messages/pages/loading/ja.json` ✅
  - `messages/components/layout/ja.json` ✅
  - `messages/components/forms/ja.json` ✅
  - `messages/components/ui/ja.json` ✅
  - `messages/database/ja.json` ✅
  - `messages/tools/common/ja.json` ✅
  - `messages/tools/{tool}/ja.json` ✅ (base64, hash-generator, favicon-generator, markdown-to-pdf)
=======
  - `messages/common/nl.json` ✅ **NEW**
  - `messages/pages/home/nl.json` ✅
  - `messages/pages/tools/nl.json` ✅
  - `messages/pages/error/nl.json` ✅
  - `messages/pages/admin/nl.json` ✅
  - `messages/pages/loading/nl.json` ✅
  - `messages/components/layout/nl.json` ✅
  - `messages/components/forms/nl.json` ✅
  - `messages/components/ui/nl.json` ✅
  - `messages/database/nl.json` ✅
  - `messages/tools/common/nl.json` ✅
  - `messages/tools/{tool}/nl.json` ✅


**Task 2M - Italian Language Files ✅**
  - `messages/common/it.json` ✅
  - `messages/pages/home/it.json` ✅
  - `messages/pages/tools/it.json` ✅
  - `messages/pages/error/it.json` ✅
  - `messages/pages/admin/it.json` ✅
  - `messages/pages/loading/it.json` ✅
  - `messages/components/layout/it.json` ✅
  - `messages/components/forms/it.json` ✅
  - `messages/components/ui/it.json` ✅
  - `messages/database/it.json` ✅
  - `messages/tools/common/it.json` ✅
  - `messages/tools/{tool}/it.json` ✅ (base64, hash-generator, favicon-generator, markdown-to-pdf)
>>>>>>> 8dd1d23d

**Phase 3 - Integration ⚠️ PARTIALLY COMPLETED**

- **Core Pages ✅**: All main pages now use translations

  - `src/app/page.tsx` ✅ **UPDATED** - Uses `pages.home` translations
  - `src/app/not-found.tsx` ✅ **COMPLETED** - Uses `pages.error.notFound` translations
  - `src/app/error.tsx` ✅ **COMPLETED** - Uses `pages.error.serverError` translations
  - `src/app/loading.tsx` ✅ **COMPLETED** - Uses `pages.loading.page` translations
  - `src/app/tools/page.tsx` ✅ **COMPLETED** - Uses `pages.tools` translations

- **Infrastructure ✅**:

  - `src/i18n/request.ts` ✅ **UPDATED** - Now loads modular translation structure
  - Modular loading utilities ✅ **ENHANCED**

- **Components 🔄 IN PROGRESS**:
  - `src/components/tools/ToolCard.tsx` ✅ **UPDATED** - Basic translation integration
  - Tool components (Base64Tool, etc.) ⏳ **PENDING** - Have many hard-coded strings
  - Admin components ⏳ **PENDING** - Translation files ready, integration needed

### 2.4 Enhanced Modular Translation Architecture

To handle hundreds of future tools efficiently and improve maintainability, we've implemented an enhanced modular translation system with **common module + page-specific modules**:

**Structure:**

```
messages/
├── common/
│   ├── en.json                 # Shared strings across entire app
│   └── es.json, zh.json...     # Translated common strings
├── pages/
│   ├── home/
│   │   ├── en.json             # Home page specific
│   │   └── es.json, zh.json... # Translated home page
│   ├── tools/
│   │   ├── en.json             # Tools listing page
│   │   └── es.json, zh.json... # Translated tools page
│   ├── error/
│   │   ├── en.json             # Error pages (404, 500, etc.)
│   │   └── es.json, zh.json... # Translated error pages
│   ├── admin/
│   │   ├── en.json             # Admin pages
│   │   └── es.json, zh.json... # Translated admin pages
│   └── loading/
│       ├── en.json             # Loading states
│       └── es.json, zh.json... # Translated loading states
├── components/
│   ├── layout/
│   │   ├── en.json             # Header, Footer, Navigation
│   │   └── es.json, zh.json... # Translated layout components
│   ├── forms/
│   │   ├── en.json             # Form components
│   │   └── es.json, zh.json... # Translated form components
│   └── ui/
│       ├── en.json             # UI components (buttons, alerts, etc.)
│       └── es.json, zh.json... # Translated UI components
├── database/
│   ├── en.json                 # Database entities (tools, tags)
│   └── es.json, zh.json...     # Translated database entities
└── tools/
    ├── common/
    │   ├── en.json             # Shared tool UI patterns
    │   └── es.json, zh.json... # Translated tool patterns
    ├── base64/
    │   ├── en.json             # Base64-specific content
    │   └── es.json, zh.json... # Translated Base64 content
    └── {tool}/
        ├── en.json             # Tool-specific content
        └── es.json, zh.json... # Translated tool content
```

**Benefits:**

- **✅ Better Organization**: Clear ownership - each page/component has its own translation space
- **✅ Parallel Development**: Different teams can work on different pages simultaneously
- **✅ Performance Optimization**: Can implement lazy loading per module
- **✅ Scalable Architecture**: Easy to add new pages without affecting existing ones
- **✅ Maintainability**: Easier to audit and update specific pages

**Module Responsibilities:**

1. **Common Module** (`messages/common/`): Actions, status messages, validation, privacy strings
2. **Page Modules** (`messages/pages/`): Page-specific content (home, tools, error, admin, loading)
3. **Component Modules** (`messages/components/`): Layout, forms, UI components
4. **Database Module** (`messages/database/`): Tool names, tag names, descriptions
5. **Tool Modules** (`messages/tools/`): Common patterns + tool-specific content

**Implementation:**

- Created `src/utils/i18n/modularTranslations.ts` utility for loading/merging modular translations
- Created `src/services/core/databaseTranslationService.ts` for database entity translation
- Pages use `getPageTranslations(locale, page)` to get merged translations for their scope
- Tool pages use `getToolTranslations(locale, toolSlug)` to get tool-specific translations
- Database entities use translation keys: `tools.{toolKey}.name`, `tags.{tagKey}.name`
- **Tag-only organization**: Tools are categorized exclusively through tags (no categories)

**Next Step**: Execute individual language tasks (2D-2R) with enhanced modular scope.

### 2.5 Database Translation Key Migration

**Critical Issue Identified**: The current database schema stores hardcoded English text in `Tool.name`, `Tool.description`, `Tag.name`, and `Tag.description` fields, which prevents internationalization.

**Solution**: Migrate to translation key-based system that integrates with our modular translations.

**Benefits:**

- **Language-agnostic database**: Store translation keys instead of text
- **Seamless integration**: Works with existing modular tool translation system
- **Scalable**: Add new languages without schema changes
- **Maintainable**: All translations in version-controlled files

**Implementation:**

- Created `messages/database/en.json` for database entity translations
- Created `DatabaseTranslationService` for resolving translation keys
- Detailed migration guide in `docs/database-translation-migration.md`

**Impact on Language Tasks (2D-2R):**
Each language task now includes **enhanced modular translation files**:

1. **Common**: `messages/common/{lang}.json` - Shared strings across entire app
2. **Page modules**: `messages/pages/{page}/{lang}.json` - Page-specific content (5 pages)
3. **Component modules**: `messages/components/{type}/{lang}.json` - Component-specific strings (3 types)
4. **Database entities**: `messages/database/{lang}.json` - Tool names, tag names, descriptions
5. **Tool common patterns**: `messages/tools/common/{lang}.json` - Shared UI patterns across tools
6. **Tool-specific content**: `messages/tools/{tool}/{lang}.json` - Individual tool metadata and features

**Total files per language**: ~12-15 files (vs previous 4 files)

**Database Entity Translation Scope:**

- Tool names and descriptions for all existing tools
- Tag names and descriptions (encoding, generation, security, web, etc.)
- **Tag-only system**: No categories to translate (tools organized by tags only)
- Translation keys follow pattern: `tools.{toolKey}.name`, `tags.{tagKey}.name`

## 3. Refactor Pages ✅ COMPLETED

- **Task 3A – Home and Tools Pages ✅**
  - ✅ `src/app/page.tsx` - Updated to use `pages.home` translations with `useTranslations`
  - ✅ `src/app/tools/page.tsx` - Updated to use `pages.tools` translations with `useTranslations`
- **Task 3B – Error, 404 and Other Utility Pages ✅**
  - ✅ `src/app/error.tsx` - Updated to use `pages.error.serverError` translations
  - ✅ `src/app/not-found.tsx` - Updated to use `pages.error.notFound` translations
  - ✅ `src/app/loading.tsx` - Updated to use `pages.loading.page` translations (server component)

## 4. Refactor Shared Components ⚠️ PARTIALLY COMPLETED

- **Task 4A – Layout Elements ✅**
  - ✅ Header, footer and navigation components already use `components.layout` translations
- **Task 4B – Tool Components 🔄 IN PROGRESS**
  - ✅ `src/components/tools/ToolCard.tsx` - Basic translation integration added
  - ⏳ `src/components/tools/Base64Tool.tsx` - **PENDING** - Contains many hard-coded strings:
    - "Starting {mode} operation", "Operation completed successfully", "File validation failed"
    - Mode labels: "Encode", "Decode", "Standard", "URL-Safe"
    - Status messages: "Processing...", "Copied to clipboard", "Download complete"
  - ⏳ `src/components/tools/HashGeneratorTool.tsx` - **PENDING** - Similar hard-coded strings
  - ⏳ `src/components/tools/FaviconGeneratorTool.tsx` - **PENDING** - Tool-specific UI strings
  - ⏳ `src/components/tools/MarkdownToPdfTool.tsx` - **PENDING** - Customization panel strings

## 5. Refactor Admin Section 🔄 PARTIALLY COMPLETED

- **Task 5A – Admin Pages ⏳ TRANSLATION FILES READY**
  - ✅ Translation files created: `messages/pages/admin/en.json` with comprehensive coverage
  - ⏳ **PENDING**: Update `src/app/admin/dashboard/page.tsx` and other admin pages to use translations
  - ⏳ **PENDING**: Apply `next-intl` to all pages under `src/app/admin/`
- **Task 5B – Admin Components ⏳ TRANSLATION FILES READY**
  - ✅ Translation files created: `messages/components/forms/en.json` with form validation/labels
  - ⏳ **PENDING**: Update admin dashboard and management components
  - ⏳ **PENDING**: Migrate forms and tables to use `components.forms` translations

## 6. Update Tests

- **Task 6A – Unit and Integration Tests**
  - Adjust Jest tests to mock `next-intl` context where necessary.
- **Task 6B – E2E Tests**
  - Extend Playwright tests to verify that locale switching works across routes.

## 7. Documentation

- **Task 7A – Contributor Guide**
  - Document how to add new translation keys and languages.
- **Task 7B – Usage Examples**
  - Provide code snippets showing typical server and client usage of `next-intl`.

## 8. Cleanup ✅ COMPLETED

- ✅ Updated i18n infrastructure to use modular translation loading
- ✅ Enhanced `src/i18n/request.ts` to properly load all translation modules
- ✅ Removed dependency on legacy single-file translation structure
- ⚠️ **NOTE**: Validation and tests should be run after remaining component integration

---

## Implementation Notes & Discoveries

### Critical Infrastructure Changes Made:

1. **Modular Translation Loading ✅**: Updated `src/i18n/request.ts` to load translations from the modular structure instead of single files:

   ```typescript
   // OLD: messages/${locale}.json
   // NEW: messages/{module}/${locale}.json with nested structure
   ```

2. **Translation Key Structure Standardized ✅**: All pages now follow consistent patterns:

   - Pages: `useTranslations("pages.{pageName}")`
   - Components: `useTranslations("components.{componentType}")`
   - Tools: `useTranslations("tools.{toolSlug}")` or `useTranslations("tools.common")`

3. **Server vs Client Components ✅**: Properly differentiated:
   - Server components: `getTranslations()` (e.g., `loading.tsx`)
   - Client components: `useTranslations()` (e.g., `page.tsx`, `not-found.tsx`)

### Translation File Coverage Status:

**✅ COMPLETE (12/12 modules)**:

- All English translation files created and populated
- All core pages integrated with translations
- Infrastructure updated to support modular loading

**⏳ REMAINING WORK**:

- **Tool Components Integration** (Medium Priority): Base64Tool, HashGeneratorTool, etc. contain numerous hard-coded UI strings
- **Admin Components Integration** (Lower Priority): Translation files ready, components need integration

### Key Implementation Insights:

1. **Error Page Structure**: Had to change suggestions from array to object for proper `t("suggestions.0")` access
2. **Mixed Translation Usage**: Some components need both common and specific translations (e.g., `useTranslations("common")` + `useTranslations("pages.home")`)
3. **Tool Components Complexity**: Individual tool components have extensive UI feedback strings that will require systematic translation
4. **Performance**: Modular loading allows for better code-splitting and reduced bundle sizes

### Next Priority Actions:

1. **Tool Component Integration**: Focus on Base64Tool first as the template for other tools
2. **Admin Integration**: Update admin dashboard and management pages  
3. **Testing**: Ensure all translation integrations work correctly

Each numbered task group can be tackled independently, minimizing merge conflicts. The foundation is solid and ready for language expansion.<|MERGE_RESOLUTION|>--- conflicted
+++ resolved
@@ -513,12 +513,11 @@
   - `messages/database/es.json` ✅
   - `messages/tools/common/es.json` ✅
   - `messages/tools/{tool}/es.json` ✅ (base64, hash-generator, favicon-generator, markdown-to-pdf)
-
   - `messages/components/ui/en.json` ✅
   - `messages/database/en.json` ✅
   - `messages/tools/common/en.json` ✅
   - `messages/tools/{tool}/en.json` ✅ (base64, hash-generator, favicon-generator, markdown-to-pdf)
-<<<<<<< HEAD
+
 - **Task 2I - Japanese Base Language ✅**: All modular Japanese files created
   - `messages/common/ja.json` ✅
   - `messages/pages/home/ja.json` ✅
@@ -532,7 +531,6 @@
   - `messages/database/ja.json` ✅
   - `messages/tools/common/ja.json` ✅
   - `messages/tools/{tool}/ja.json` ✅ (base64, hash-generator, favicon-generator, markdown-to-pdf)
-=======
   - `messages/common/nl.json` ✅ **NEW**
   - `messages/pages/home/nl.json` ✅
   - `messages/pages/tools/nl.json` ✅
@@ -560,7 +558,7 @@
   - `messages/database/it.json` ✅
   - `messages/tools/common/it.json` ✅
   - `messages/tools/{tool}/it.json` ✅ (base64, hash-generator, favicon-generator, markdown-to-pdf)
->>>>>>> 8dd1d23d
+
 
 **Phase 3 - Integration ⚠️ PARTIALLY COMPLETED**
 
