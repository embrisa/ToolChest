# Migration Plan: Adopt next-intl Across the Codebase

The project already uses `next-intl` for layout and a few components. The goal is to replace all remaining hard‑coded strings with translations and standardize how translations are loaded. Below is a breakdown of tasks that can be worked on in parallel by separate AI agents.

## 1. Audit Existing Strings ✅ COMPLETED

- **Task 1A – Audit Pages ✅**
  - ✅ Identified all pages in `src/app` that contain hard-coded English text
  - ✅ Documented components and sections needing translation keys
  - ✅ Created comprehensive translation coverage plan

### Pages Translation Status ✅ ALL CORE PAGES COMPLETED

- ✅ `src/app/page.tsx` – **INTEGRATED** with `pages.home` translations (hero, stats, search, filtering)
- ✅ `src/app/not-found.tsx` – **INTEGRATED** with `pages.error.notFound` translations (complete 404 content)
- ✅ `src/app/error.tsx` – **INTEGRATED** with `pages.error.serverError` translations (error handling)
- ✅ `src/app/loading.tsx` – **INTEGRATED** with `pages.loading.page` translations (loading states)
- ✅ `src/app/tools/page.tsx` – **INTEGRATED** with `pages.tools` translations (hero, headings, stats)
- 🔧 `src/app/layout.tsx` – metadata titles/descriptions (handled via tool-specific metadata)
- 🔧 `src/app/debug/page.tsx` – debug page (low priority, development only)
- 🔧 `src/app/tools/loading.tsx` – loading message (inherits from main loading)
- 🔧 Tool-specific pages (`base64/page.tsx`, etc.) – need to integrate with existing translation files
- 🔧 `src/app/admin` directory pages – need to integrate with existing `pages.admin` translations:

  - Dashboard, analytics, auth, monitoring, tools management, tags management, relationships

- **Task 1B – Audit Components ✅**
  - ✅ Inspected all files in `src/components` for hard-coded strings
  - ✅ Documented components requiring translation support
  - ✅ Prioritized by user impact and complexity

### Components Translation Status

**✅ FULLY INTEGRATED:**

- Layout components (Header, Footer, Navigation) - Using `components.layout` translations
- `src/components/tools/ToolCard.tsx` - Basic integration completed

**🔧 INTEGRATION NEEDED (Translation files exist, components need updating):**

**High Priority Tool Components:**

- 🔧 `src/components/tools/Base64Tool.tsx` - **MANY HARD-CODED STRINGS** to replace:
  - UI feedback: "Starting {mode} operation" → `t('ui.status.processing')`
  - Mode labels: "Encode", "Decode" → `t('ui.modes.encode/decode')`
  - Variants: "Standard", "URL-Safe" → `t('tools.base64.variants.standard/urlSafe')`
  - Status: "Processing...", "Copied!", "Download" → `t('ui.status.*')`
- 🔧 `src/components/tools/HashGeneratorTool.tsx` - Replace hard-coded UI strings
- 🔧 `src/components/tools/FaviconGeneratorTool.tsx` - Replace tool-specific strings
- 🔧 `src/components/tools/MarkdownToPdfTool.tsx` - Replace customization options text
- 🔧 `src/components/tools/PdfCustomizationPanel.tsx` - Replace theme names, size options

**Medium Priority Admin Components:**

- 🔧 `src/components/admin/AnalyticsDashboard.tsx` - Replace chart titles, metric labels
- 🔧 `src/components/admin/ToolForm.tsx` - Replace form labels: "Tool Name \*" → `t('labels.name')`
- 🔧 `src/components/admin/TagForm.tsx` - Replace tag form interface strings
- 🔧 `src/components/admin/ToolTable.tsx` - Replace column headers, action buttons
- 🔧 `src/components/admin/TagTable.tsx` - Replace table structure strings
- 🔧 `src/components/admin/BulkOperations.tsx` - Replace bulk action labels

**Lower Priority Error/UI Components:**

- 🔧 `src/components/errors/ErrorBoundary.tsx` - Replace error boundary messages
- 🔧 `src/components/errors/ErrorPage.tsx` - Replace generic error content
- 🔧 `src/components/tools/SearchInput.tsx` - Replace search placeholders
- 🔧 `src/components/tools/TagFilter.tsx` - Replace filter labels
- 🔧 `src/components/ui/FileUpload.tsx` - Replace upload messages
- 🔧 `src/components/ui/Toast.tsx` - Replace notification messages
- 🔧 `src/components/ui/ProgressCard.tsx` - Replace progress status messages

**✅ ALREADY HANDLED:**

- `src/components/layout/Header.tsx` - Uses `components.layout` translations
- `src/components/layout/Footer.tsx` - Uses `components.layout` translations
- Most UI components contain minimal user-facing text and are lower priority

**💡 IMPLEMENTATION STRATEGY:**

1. **Start with Base64Tool** as template - Most complex tool component, shows all integration patterns
2. **Extend pattern to other tools** - HashGenerator, FaviconGenerator, MarkdownToPdf
3. **Admin components next** - Use existing `pages.admin` and `components.forms` translations
4. **UI/Error components last** - Lower user impact, simpler integration

**🔧 INTEGRATION PATTERN EXAMPLE:**

```tsx
// BEFORE (hard-coded):
<Button>Encode</Button>;

// AFTER (translated):
import { useTranslations } from "next-intl";
const t = useTranslations("tools.common.ui");
<Button>{t("modes.encode")}</Button>;
```

## 2. Prepare Translation Files

### 2.1 Foundation Tasks

- **Task 2A – Define Message Structure**

  - Establish a consistent key hierarchy following the pattern: `Page.{PageName}.{section}.{element}`
  - Define component key structure: `Components.{ComponentName}.{element}`
  - Create shared keys structure: `Common.{category}.{element}` for reusable strings
  - Document naming conventions and best practices for translation keys
  - Create template structure for new message files

- **Task 2B – Create Master English Messages**
  - Audit and extract ALL hard-coded strings from pages identified in Phase 1
  - Audit and extract ALL hard-coded strings from components identified in Phase 1
  - Organize extracted strings into the defined key hierarchy
  - Create comprehensive `messages/en.json` with all identified strings
  - Include metadata comments for context where translations might be ambiguous
  - Validate that all keys follow the established naming conventions

### 2.2 Language-Specific Translation Tasks

Each language task should be tackled independently and includes:

1. Creating four language-specific message files (core, database, tool common, tool-specific)
2. Translating all keys from the master English files
3. Ensuring cultural and technical appropriateness for developer audience
4. Validating JSON syntax and key completeness across all files
5. **Tag-focused translations**: Translating tag names for tool organization (no categories)

- **Task 2C – English (en) - Base Language ✅ COMPLETED**

  - **All 12 Modular Files Complete**:
    - `messages/common/en.json` ✅ **COMPLETE** (actions, status, validation, privacy)
    - `messages/pages/home/en.json` ✅ **COMPLETE** (hero, stats, search, filtering)
    - `messages/pages/tools/en.json` ✅ **COMPLETE** (tools listing page)
    - `messages/pages/error/en.json` ✅ **COMPLETE** (404, 500, error boundaries)
    - `messages/pages/admin/en.json` ✅ **COMPLETE** (admin dashboard, management)
    - `messages/pages/loading/en.json` ✅ **COMPLETE** (loading states)
    - `messages/components/layout/en.json` ✅ **COMPLETE** (header, footer, navigation)
    - `messages/components/forms/en.json` ✅ **COMPLETE** (form components, validation)
    - `messages/components/ui/en.json` ✅ **COMPLETE** (buttons, alerts, modals, tooltips)
    - `messages/database/en.json` ✅ **COMPLETE** (tool & tag names)
    - `messages/tools/common/en.json` ✅ **COMPLETE** (shared tool patterns)
    - `messages/tools/{tool}/en.json` ✅ **COMPLETE** (base64, hash-generator, favicon-generator, markdown-to-pdf)
  - Status: ✅ **ALL ENGLISH TRANSLATION FILES EXIST AND ARE READY TO USE**
  - Infrastructure: ✅ Modular loading system implemented in `src/i18n/request.ts`

- **Task 2D – Spanish (es)**

  - **Create 12 Spanish Translation Files**:
    - `messages/common/es.json` (shared strings: actions, status, validation, privacy)
    - `messages/pages/home/es.json` (home page: hero, stats, search, filtering)
    - `messages/pages/tools/es.json` (tools listing page)
    - `messages/pages/error/es.json` (404, 500, error boundaries)
    - `messages/pages/admin/es.json` (admin dashboard, management)
    - `messages/pages/loading/es.json` (loading states)
    - `messages/components/layout/es.json` (header, footer, navigation, locale switcher)
    - `messages/components/forms/es.json` (form components, validation)
    - `messages/components/ui/es.json` (buttons, alerts, modals, tooltips)
    - `messages/database/es.json` (tool & tag names)
    - `messages/tools/common/es.json` (shared tool patterns)
    - `messages/tools/{tool}/es.json` (per tool, as needed)
  - **Status:** ✅ *Spanish translation files created for all modules*
  - Target community: Spanish-speaking developers worldwide
  - Focus on technical terminology appropriate for software development
  - Translate tag names for tool organization (codificación, generación, seguridad, etc.)

- **Task 2E – Chinese Simplified (zh) ✅ COMPLETED**

  - **\*Create 12 Chinese Translation Files**:
    - `messages/common/zh.json` (shared strings: actions, status, validation, privacy)
    - `messages/pages/home/zh.json` (home page: hero, stats, search, filtering)
    - `messages/pages/tools/zh.json` (tools listing page)
    - `messages/pages/error/zh.json` (404, 500, error boundaries)
    - `messages/pages/admin/zh.json` (admin dashboard, management)
    - `messages/pages/loading/zh.json` (loading states)
    - `messages/components/layout/zh.json` (header, footer, navigation, locale switcher)
    - `messages/components/forms/zh.json` (form components, validation)
    - `messages/components/ui/zh.json` (buttons, alerts, modals, tooltips)
    - `messages/database/zh.json` (tool & tag names)
    - `messages/tools/common/zh.json` (shared tool patterns)
    - `messages/tools/{tool}/zh.json` (per tool, as needed)
  - Target community: Chinese developers and tech workers
  - Ensure proper technical terminology translation
  - Translate tag names for tool organization (编码, 生成, 安全, etc.)

- **Task 2F – Hindi (hi) ✅ COMPLETED**

  - **All 15 Hindi Translation Files Created**:
    - `messages/common/hi.json` (shared strings: actions, status, validation, privacy)
    - `messages/pages/home/hi.json` (home page: hero, stats, search, filtering)
    - `messages/pages/tools/hi.json` (tools listing page)
    - `messages/pages/error/hi.json` (404, 500, error boundaries)
    - `messages/pages/admin/hi.json` (admin dashboard, management)
    - `messages/pages/loading/hi.json` (loading states)
    - `messages/components/layout/hi.json` (header, footer, navigation, locale switcher)
    - `messages/components/forms/hi.json` (form components, validation)
    - `messages/components/ui/hi.json` (buttons, alerts, modals, tooltips)
    - `messages/database/hi.json` (tool & tag names)
    - `messages/tools/common/hi.json` (shared tool patterns)
    - `messages/tools/{tool}/hi.json` (per tool, as needed)
  - Target community: Indian developer community
  - Balance between Hindi terms and commonly used English technical terms
  - Translate tag names for tool organization, keeping technical clarity

- **Task 2G – Portuguese (pt) ✅ COMPLETED**

  - **All 12 Portuguese Translation Files Created**:
    - `messages/common/pt.json` ✅
    - `messages/pages/home/pt.json` ✅
    - `messages/pages/tools/pt.json` ✅
    - `messages/pages/error/pt.json` ✅
    - `messages/pages/admin/pt.json` ✅
    - `messages/pages/loading/pt.json` ✅
    - `messages/components/layout/pt.json` ✅
    - `messages/components/forms/pt.json` ✅
    - `messages/components/ui/pt.json` ✅
    - `messages/database/pt.json` ✅
    - `messages/tools/common/pt.json` ✅
    - `messages/tools/{tool}/pt.json` ✅ (base64, hash-generator, favicon-generator, markdown-to-pdf)
  - Focused on Brazilian Portuguese as the primary variant
  - Translated tag names for tool organization (codificação, geração, segurança, etc.)

- **Task 2H – Russian (ru) ✅ COMPLETED**

  **Create 12 Russian Translation Files**:

  - `messages/common/ru.json` (shared strings: actions, status, validation, privacy)
  - `messages/pages/home/ru.json` (home page: hero, stats, search, filtering)
  - `messages/pages/tools/ru.json` (tools listing page)
  - `messages/pages/error/ru.json` (404, 500, error boundaries)
  - `messages/pages/admin/ru.json` (admin dashboard, management)
  - `messages/pages/loading/ru.json` (loading states)
  - `messages/components/layout/ru.json` (header, footer, navigation, locale switcher)
  - `messages/components/forms/ru.json` (form components, validation)
  - `messages/components/ui/ru.json` (buttons, alerts, modals, tooltips)
  - `messages/database/ru.json` (tool & tag names)
  - `messages/tools/common/ru.json` (shared tool patterns)
  - `messages/tools/{tool}/ru.json` (per tool, as needed)
  - Target community: Russian-speaking developers in Eastern Europe
  - Maintain technical accuracy for development tools
  - Translate tag names for tool organization (кодирование, генерация, безопасность, etc.)

- **Task 2I – Japanese (ja)**

  **Create 12 Japanese Translation Files**:

  - `messages/common/ja.json` (shared strings: actions, status, validation, privacy)
  - `messages/pages/home/ja.json` (home page: hero, stats, search, filtering)
  - `messages/pages/tools/ja.json` (tools listing page)
  - `messages/pages/error/ja.json` (404, 500, error boundaries)
  - `messages/pages/admin/ja.json` (admin dashboard, management)
  - `messages/pages/loading/ja.json` (loading states)
  - `messages/components/layout/ja.json` (header, footer, navigation, locale switcher)
  - `messages/components/forms/ja.json` (form components, validation)
  - `messages/components/ui/ja.json` (buttons, alerts, modals, tooltips)
  - `messages/database/ja.json` (tool & tag names)
  - `messages/tools/common/ja.json` (shared tool patterns)
  - `messages/tools/{tool}/ja.json` (per tool, as needed)
  - Target community: Japanese developer community
  - Ensure appropriate politeness levels and technical terminology
  - Translate tag names for tool organization (エンコーディング, 生成, セキュリティ, etc.)

- **Task 2J – German (de)**

  **Create 12 German Translation Files**:

  - `messages/common/de.json` (shared strings: actions, status, validation, privacy)
  - `messages/pages/home/de.json` (home page: hero, stats, search, filtering)
  - `messages/pages/tools/de.json` (tools listing page)
  - `messages/pages/error/de.json` (404, 500, error boundaries)
  - `messages/pages/admin/de.json` (admin dashboard, management)
  - `messages/pages/loading/de.json` (loading states)
  - `messages/components/layout/de.json` (header, footer, navigation, locale switcher)
  - `messages/components/forms/de.json` (form components, validation)
  - `messages/components/ui/de.json` (buttons, alerts, modals, tooltips)
  - `messages/database/de.json` (tool & tag names)
  - `messages/tools/common/de.json` (shared tool patterns)
  - `messages/tools/{tool}/de.json` (per tool, as needed)
  - Target community: German-speaking developers in Europe
  - Focus on precise technical terminology
  - Translate tag names for tool organization (Kodierung, Generierung, Sicherheit, etc.)

- **Task 2K – French (fr) ✅ COMPLETED**

  **Create 12 French Translation Files**:

  - `messages/common/fr.json` (shared strings: actions, status, validation, privacy)
  - `messages/pages/home/fr.json` (home page: hero, stats, search, filtering)
  - `messages/pages/tools/fr.json` (tools listing page)
  - `messages/pages/error/fr.json` (404, 500, error boundaries)
  - `messages/pages/admin/fr.json` (admin dashboard, management)
  - `messages/pages/loading/fr.json` (loading states)
  - `messages/components/layout/fr.json` (header, footer, navigation, locale switcher)
  - `messages/components/forms/fr.json` (form components, validation)
  - `messages/components/ui/fr.json` (buttons, alerts, modals, tooltips)
  - `messages/database/fr.json` (tool & tag names)
  - `messages/tools/common/fr.json` (shared tool patterns)
  - `messages/tools/{tool}/fr.json` (per tool, as needed)
  - Target community: French-speaking developers worldwide
  - Balance between French technical terms and accepted English terms
  - Translate tag names for tool organization (encodage, génération, sécurité, etc.)

<<<<<<< HEAD
- **Task 2L – Korean (ko)**

  **Create 12 Korean Translation Files**:
=======
- **Task 2L – Korean (ko) ✅ COMPLETED**

>>>>>>> 50c73daf

  - `messages/common/ko.json` (shared strings: actions, status, validation, privacy)
  - `messages/pages/home/ko.json` (home page: hero, stats, search, filtering)
  - `messages/pages/tools/ko.json` (tools listing page)
  - `messages/pages/error/ko.json` (404, 500, error boundaries)
  - `messages/pages/admin/ko.json` (admin dashboard, management)
  - `messages/pages/loading/ko.json` (loading states)
  - `messages/components/layout/ko.json` (header, footer, navigation, locale switcher)
  - `messages/components/forms/ko.json` (form components, validation)
  - `messages/components/ui/ko.json` (buttons, alerts, modals, tooltips)
  - `messages/database/ko.json` (tool & tag names)
  - `messages/tools/common/ko.json` (shared tool patterns)
  - `messages/tools/{tool}/ko.json` (per tool, as needed)
  - Target community: South Korean developer community
  - Ensure appropriate formality levels and technical accuracy
  - Translate tag names for tool organization (인코딩, 생성, 보안, etc.)

- **Task 2M – Italian (it) ✅**

  **Create 12 Italian Translation Files**:

  - `messages/common/it.json` (shared strings: actions, status, validation, privacy)
  - `messages/pages/home/it.json` (home page: hero, stats, search, filtering)
  - `messages/pages/tools/it.json` (tools listing page)
  - `messages/pages/error/it.json` (404, 500, error boundaries)
  - `messages/pages/admin/it.json` (admin dashboard, management)
  - `messages/pages/loading/it.json` (loading states)
  - `messages/components/layout/it.json` (header, footer, navigation, locale switcher)
  - `messages/components/forms/it.json` (form components, validation)
  - `messages/components/ui/it.json` (buttons, alerts, modals, tooltips)
  - `messages/database/it.json` (tool & tag names)
  - `messages/tools/common/it.json` (shared tool patterns)
  - `messages/tools/{tool}/it.json` (per tool, as needed)
  - Target community: Italian developer community
  - Maintain clarity in technical documentation terms
  - Translate tag names for tool organization (codifica, generazione, sicurezza, etc.)

- **Task 2N – Turkish (tr) ✅ COMPLETED**

  **Create 12 Turkish Translation Files**:

  - `messages/common/tr.json` (shared strings: actions, status, validation, privacy)
  - `messages/pages/home/tr.json` (home page: hero, stats, search, filtering)
  - `messages/pages/tools/tr.json` (tools listing page)
  - `messages/pages/error/tr.json` (404, 500, error boundaries)
  - `messages/pages/admin/tr.json` (admin dashboard, management)
  - `messages/pages/loading/tr.json` (loading states)
  - `messages/components/layout/tr.json` (header, footer, navigation, locale switcher)
  - `messages/components/forms/tr.json` (form components, validation)
  - `messages/components/ui/tr.json` (buttons, alerts, modals, tooltips)
  - `messages/database/tr.json` (tool & tag names)
  - `messages/tools/common/tr.json` (shared tool patterns)
  - `messages/tools/{tool}/tr.json` (per tool, as needed)
  - Target community: Turkish developer community
  - Balance between Turkish translations and accepted English technical terms
  - Translate tag names for tool organization (kodlama, üretim, güvenlik, etc.)

- **Task 2O – Polish (pl) ✅ COMPLETED**

  **Create 12 Polish Translation Files**:

  - `messages/common/pl.json` (shared strings: actions, status, validation, privacy)
  - `messages/pages/home/pl.json` (home page: hero, stats, search, filtering)
  - `messages/pages/tools/pl.json` (tools listing page)
  - `messages/pages/error/pl.json` (404, 500, error boundaries)
  - `messages/pages/admin/pl.json` (admin dashboard, management)
  - `messages/pages/loading/pl.json` (loading states)
  - `messages/components/layout/pl.json` (header, footer, navigation, locale switcher)
  - `messages/components/forms/pl.json` (form components, validation)
  - `messages/components/ui/pl.json` (buttons, alerts, modals, tooltips)
  - `messages/database/pl.json` (tool & tag names)
  - `messages/tools/common/pl.json` (shared tool patterns)
  - `messages/tools/{tool}/pl.json` (per tool, as needed)
  - Target community: Polish developer community
  - Ensure technical accuracy for development tools and concepts
  - Translate tag names for tool organization (kodowanie, generowanie, bezpieczeństwo, etc.)
  - Status: ✅ Polish translations added for all modules

- **Task 2P – Dutch (nl) ✅ COMPLETED**

  **Create 12 Dutch Translation Files**:

  - `messages/common/nl.json` (shared strings: actions, status, validation, privacy)
  - `messages/pages/home/nl.json` (home page: hero, stats, search, filtering)
  - `messages/pages/tools/nl.json` (tools listing page)
  - `messages/pages/error/nl.json` (404, 500, error boundaries)
  - `messages/pages/admin/nl.json` (admin dashboard, management)
  - `messages/pages/loading/nl.json` (loading states)
  - `messages/components/layout/nl.json` (header, footer, navigation, locale switcher)
  - `messages/components/forms/nl.json` (form components, validation)
  - `messages/components/ui/nl.json` (buttons, alerts, modals, tooltips)
  - `messages/database/nl.json` (tool & tag names)
  - `messages/tools/common/nl.json` (shared tool patterns)
  - `messages/tools/{tool}/nl.json` (per tool, as needed)
  - Target community: Dutch and Belgian developers
  - Maintain technical precision while being accessible
  - Translate tag names for tool organization (codering, generatie, beveiliging, etc.)


- **Task 2Q – Vietnamese (vi) ✅ COMPLETED**

  - **All 12 Vietnamese Translation Files Created**:
    - `messages/common/vi.json` ✅
    - `messages/pages/home/vi.json` ✅
    - `messages/pages/tools/vi.json` ✅
    - `messages/pages/error/vi.json` ✅
    - `messages/pages/admin/vi.json` ✅
    - `messages/pages/loading/vi.json` ✅
    - `messages/components/layout/vi.json` ✅
    - `messages/components/forms/vi.json` ✅
    - `messages/components/ui/vi.json` ✅
    - `messages/database/vi.json` ✅
    - `messages/tools/common/vi.json` ✅
    - `messages/tools/{tool}/vi.json` ✅ (base64, hash-generator, favicon-generator, markdown-to-pdf)

- **Task 2Q – Vietnamese (vi)**

  **Create 12 Vietnamese Translation Files**:

  - `messages/common/vi.json` (shared strings: actions, status, validation, privacy)
  - `messages/pages/home/vi.json` (home page: hero, stats, search, filtering)
  - `messages/pages/tools/vi.json` (tools listing page)
  - `messages/pages/error/vi.json` (404, 500, error boundaries)
  - `messages/pages/admin/vi.json` (admin dashboard, management)
  - `messages/pages/loading/vi.json` (loading states)
  - `messages/components/layout/vi.json` (header, footer, navigation, locale switcher)
  - `messages/components/forms/vi.json` (form components, validation)
  - `messages/components/ui/vi.json` (buttons, alerts, modals, tooltips)
  - `messages/database/vi.json` (tool & tag names)
  - `messages/tools/common/vi.json` (shared tool patterns)
  - `messages/tools/{tool}/vi.json` (per tool, as needed)
  - Target community: Vietnamese developer community
  - Focus on clarity and technical accuracy
  - Translate tag names for tool organization (mã hóa, tạo, bảo mật, etc.)

- **Task 2R – Ukrainian (uk)**

  **Create 12 Ukrainian Translation Files**:

  - `messages/common/uk.json` (shared strings: actions, status, validation, privacy)
  - `messages/pages/home/uk.json` (home page: hero, stats, search, filtering)
  - `messages/pages/tools/uk.json` (tools listing page)
  - `messages/pages/error/uk.json` (404, 500, error boundaries)
  - `messages/pages/admin/uk.json` (admin dashboard, management)
  - `messages/pages/loading/uk.json` (loading states)
  - `messages/components/layout/uk.json` (header, footer, navigation, locale switcher)
  - `messages/components/forms/uk.json` (form components, validation)
  - `messages/components/ui/uk.json` (buttons, alerts, modals, tooltips)
  - `messages/database/uk.json` (tool & tag names)
  - `messages/tools/common/uk.json` (shared tool patterns)
  - `messages/tools/{tool}/uk.json` (per tool, as needed)
  - Target community: Ukrainian developer community
  - Ensure technical terminology is appropriate and current
  - Translate tag names for tool organization (кодування, генерація, безпека, etc.)


- `messages/tools/{tool}/uk.json` (per tool, as needed)
- Target community: Ukrainian developer community
- Ensure technical terminology is appropriate and current
- Translate tag names for tool organization (кодування, генерація, безпека, etc.)
- ✅ All Ukrainian translation files created

### 2.3 Quality Assurance Tasks

- **Task 2S – Cross-Language Validation**

  - Verify all language files contain the same set of keys
  - Check for missing translations or untranslated strings
  - Validate JSON syntax across all language files
  - Ensure consistent formatting and structure

- **Task 2T – Context Documentation**
  - Add inline comments for complex or ambiguous translations
  - Document cultural considerations for each language
  - Create translation guidelines for future contributors
  - Document common technical terms and their approved translations per language

### Progress Status (Updated: Latest)

**Phase 1 - Foundation ✅ COMPLETED**

- **Task 2A ✅**: Message keys follow the `Page.*` and `Components.*` hierarchy.
- **Task 2B ✅**: Master English messages created with modular tool architecture.
- **Task 2C ✅**: Database translation key system designed and documented.
- **Modular Architecture ✅**: Implemented scalable tool translation architecture.
- **Database Migration ✅**: Created tag-only database schema with translation keys.

**Phase 2 - Translation Files ✅ COMPLETED**

- **Task 2C - English Base Language ✅**: All 12 modular files created and populated
  - `messages/common/en.json` ✅
  - `messages/pages/home/en.json` ✅
  - `messages/pages/tools/en.json` ✅ **NEWLY COMPLETED**
  - `messages/pages/error/en.json` ✅
  - `messages/pages/admin/en.json` ✅ **NEWLY COMPLETED**
  - `messages/pages/loading/en.json` ✅
  - `messages/components/layout/en.json` ✅
  - `messages/components/forms/en.json` ✅ **NEWLY COMPLETED**
  - `messages/components/ui/en.json` ✅
  - `messages/database/en.json` ✅
  - `messages/tools/common/en.json` ✅
<<<<<<< HEAD
=======

  - `messages/tools/{tool}/en.json` ✅ (base64, hash-generator, favicon-generator, markdown-to-pdf)
- **Task 2K - French Translation Files ✅ NEW**: All modular files created
  - `messages/common/fr.json` ✅
  - `messages/pages/home/fr.json` ✅
  - `messages/pages/tools/fr.json` ✅
  - `messages/pages/error/fr.json` ✅
  - `messages/pages/admin/fr.json` ✅
  - `messages/pages/loading/fr.json` ✅
  - `messages/components/layout/fr.json` ✅
  - `messages/components/forms/fr.json` ✅
  - `messages/components/ui/fr.json` ✅
  - `messages/database/fr.json` ✅
  - `messages/tools/common/fr.json` ✅
  - `messages/tools/{tool}/fr.json` ✅

- `messages/tools/{tool}/en.json` ✅ (base64, hash-generator, favicon-generator, markdown-to-pdf)

- **Task 2J - German (de) ✅**: German translation files created
  - `messages/common/de.json` ✅
  - `messages/pages/home/de.json` ✅
  - `messages/pages/tools/de.json` ✅
  - `messages/pages/error/de.json` ✅
  - `messages/pages/admin/de.json` ✅
  - `messages/pages/loading/de.json` ✅
  - `messages/components/layout/de.json` ✅
  - `messages/components/forms/de.json` ✅
  - `messages/components/ui/de.json` ✅
  - `messages/database/de.json` ✅
  - `messages/tools/common/de.json` ✅
  - `messages/tools/{tool}/de.json` ✅ (base64, hash-generator, favicon-generator, markdown-to-pdf)

  - `messages/components/ui/en.json` ✅ 
  - `messages/database/en.json` ✅ 
  - `messages/tools/common/en.json` ✅
>>>>>>> 50c73daf
  - `messages/tools/{tool}/en.json` ✅ (base64, hash-generator, favicon-generator, markdown-to-pdf)
- **Task 2D - Spanish Language ✅ NEWLY COMPLETED**: All Spanish translation files added
  - `messages/common/es.json` ✅
  - `messages/pages/home/es.json` ✅
  - `messages/pages/tools/es.json` ✅
  - `messages/pages/error/es.json` ✅
  - `messages/pages/admin/es.json` ✅
  - `messages/pages/loading/es.json` ✅
  - `messages/components/layout/es.json` ✅
  - `messages/components/forms/es.json` ✅
  - `messages/components/ui/es.json` ✅
  - `messages/database/es.json` ✅
  - `messages/tools/common/es.json` ✅
  - `messages/tools/{tool}/es.json` ✅ (base64, hash-generator, favicon-generator, markdown-to-pdf)
  - `messages/components/ui/en.json` ✅
  - `messages/database/en.json` ✅
  - `messages/tools/common/en.json` ✅
  - `messages/tools/{tool}/en.json` ✅ (base64, hash-generator, favicon-generator, markdown-to-pdf)

- **Task 2I - Japanese Base Language ✅**: All modular Japanese files created
  - `messages/common/ja.json` ✅
  - `messages/pages/home/ja.json` ✅
  - `messages/pages/tools/ja.json` ✅
  - `messages/pages/error/ja.json` ✅
  - `messages/pages/admin/ja.json` ✅
  - `messages/pages/loading/ja.json` ✅
  - `messages/components/layout/ja.json` ✅
  - `messages/components/forms/ja.json` ✅
  - `messages/components/ui/ja.json` ✅
  - `messages/database/ja.json` ✅
  - `messages/tools/common/ja.json` ✅
  - `messages/tools/{tool}/ja.json` ✅ (base64, hash-generator, favicon-generator, markdown-to-pdf)
  - `messages/common/nl.json` ✅ **NEW**
  - `messages/pages/home/nl.json` ✅
  - `messages/pages/tools/nl.json` ✅
  - `messages/pages/error/nl.json` ✅
  - `messages/pages/admin/nl.json` ✅
  - `messages/pages/loading/nl.json` ✅
  - `messages/components/layout/nl.json` ✅
  - `messages/components/forms/nl.json` ✅
  - `messages/components/ui/nl.json` ✅
  - `messages/database/nl.json` ✅
  - `messages/tools/common/nl.json` ✅
  - `messages/tools/{tool}/nl.json` ✅


**Task 2M - Italian Language Files ✅**
  - `messages/common/it.json` ✅
  - `messages/pages/home/it.json` ✅
  - `messages/pages/tools/it.json` ✅
  - `messages/pages/error/it.json` ✅
  - `messages/pages/admin/it.json` ✅
  - `messages/pages/loading/it.json` ✅
  - `messages/components/layout/it.json` ✅
  - `messages/components/forms/it.json` ✅
  - `messages/components/ui/it.json` ✅
  - `messages/database/it.json` ✅
  - `messages/tools/common/it.json` ✅
  - `messages/tools/{tool}/it.json` ✅ (base64, hash-generator, favicon-generator, markdown-to-pdf)


**Phase 3 - Integration ⚠️ PARTIALLY COMPLETED**

- **Core Pages ✅**: All main pages now use translations

  - `src/app/page.tsx` ✅ **UPDATED** - Uses `pages.home` translations
  - `src/app/not-found.tsx` ✅ **COMPLETED** - Uses `pages.error.notFound` translations
  - `src/app/error.tsx` ✅ **COMPLETED** - Uses `pages.error.serverError` translations
  - `src/app/loading.tsx` ✅ **COMPLETED** - Uses `pages.loading.page` translations
  - `src/app/tools/page.tsx` ✅ **COMPLETED** - Uses `pages.tools` translations

- **Infrastructure ✅**:

  - `src/i18n/request.ts` ✅ **UPDATED** - Now loads modular translation structure
  - Modular loading utilities ✅ **ENHANCED**

- **Components 🔄 IN PROGRESS**:
  - `src/components/tools/ToolCard.tsx` ✅ **UPDATED** - Basic translation integration
  - Tool components (Base64Tool, etc.) ⏳ **PENDING** - Have many hard-coded strings
  - Admin components ⏳ **PENDING** - Translation files ready, integration needed

### 2.4 Enhanced Modular Translation Architecture

To handle hundreds of future tools efficiently and improve maintainability, we've implemented an enhanced modular translation system with **common module + page-specific modules**:

**Structure:**

```
messages/
├── common/
│   ├── en.json                 # Shared strings across entire app
│   └── es.json, zh.json...     # Translated common strings
├── pages/
│   ├── home/
│   │   ├── en.json             # Home page specific
│   │   └── es.json, zh.json... # Translated home page
│   ├── tools/
│   │   ├── en.json             # Tools listing page
│   │   └── es.json, zh.json... # Translated tools page
│   ├── error/
│   │   ├── en.json             # Error pages (404, 500, etc.)
│   │   └── es.json, zh.json... # Translated error pages
│   ├── admin/
│   │   ├── en.json             # Admin pages
│   │   └── es.json, zh.json... # Translated admin pages
│   └── loading/
│       ├── en.json             # Loading states
│       └── es.json, zh.json... # Translated loading states
├── components/
│   ├── layout/
│   │   ├── en.json             # Header, Footer, Navigation
│   │   └── es.json, zh.json... # Translated layout components
│   ├── forms/
│   │   ├── en.json             # Form components
│   │   └── es.json, zh.json... # Translated form components
│   └── ui/
│       ├── en.json             # UI components (buttons, alerts, etc.)
│       └── es.json, zh.json... # Translated UI components
├── database/
│   ├── en.json                 # Database entities (tools, tags)
│   └── es.json, zh.json...     # Translated database entities
└── tools/
    ├── common/
    │   ├── en.json             # Shared tool UI patterns
    │   └── es.json, zh.json... # Translated tool patterns
    ├── base64/
    │   ├── en.json             # Base64-specific content
    │   └── es.json, zh.json... # Translated Base64 content
    └── {tool}/
        ├── en.json             # Tool-specific content
        └── es.json, zh.json... # Translated tool content
```

**Benefits:**

- **✅ Better Organization**: Clear ownership - each page/component has its own translation space
- **✅ Parallel Development**: Different teams can work on different pages simultaneously
- **✅ Performance Optimization**: Can implement lazy loading per module
- **✅ Scalable Architecture**: Easy to add new pages without affecting existing ones
- **✅ Maintainability**: Easier to audit and update specific pages

**Module Responsibilities:**

1. **Common Module** (`messages/common/`): Actions, status messages, validation, privacy strings
2. **Page Modules** (`messages/pages/`): Page-specific content (home, tools, error, admin, loading)
3. **Component Modules** (`messages/components/`): Layout, forms, UI components
4. **Database Module** (`messages/database/`): Tool names, tag names, descriptions
5. **Tool Modules** (`messages/tools/`): Common patterns + tool-specific content

**Implementation:**

- Created `src/utils/i18n/modularTranslations.ts` utility for loading/merging modular translations
- Created `src/services/core/databaseTranslationService.ts` for database entity translation
- Pages use `getPageTranslations(locale, page)` to get merged translations for their scope
- Tool pages use `getToolTranslations(locale, toolSlug)` to get tool-specific translations
- Database entities use translation keys: `tools.{toolKey}.name`, `tags.{tagKey}.name`
- **Tag-only organization**: Tools are categorized exclusively through tags (no categories)

**Next Step**: Execute individual language tasks (2D-2R) with enhanced modular scope.

### 2.5 Database Translation Key Migration

**Critical Issue Identified**: The current database schema stores hardcoded English text in `Tool.name`, `Tool.description`, `Tag.name`, and `Tag.description` fields, which prevents internationalization.

**Solution**: Migrate to translation key-based system that integrates with our modular translations.

**Benefits:**

- **Language-agnostic database**: Store translation keys instead of text
- **Seamless integration**: Works with existing modular tool translation system
- **Scalable**: Add new languages without schema changes
- **Maintainable**: All translations in version-controlled files

**Implementation:**

- Created `messages/database/en.json` for database entity translations
- Created `DatabaseTranslationService` for resolving translation keys
- Detailed migration guide in `docs/database-translation-migration.md`

**Impact on Language Tasks (2D-2R):**
Each language task now includes **enhanced modular translation files**:

1. **Common**: `messages/common/{lang}.json` - Shared strings across entire app
2. **Page modules**: `messages/pages/{page}/{lang}.json` - Page-specific content (5 pages)
3. **Component modules**: `messages/components/{type}/{lang}.json` - Component-specific strings (3 types)
4. **Database entities**: `messages/database/{lang}.json` - Tool names, tag names, descriptions
5. **Tool common patterns**: `messages/tools/common/{lang}.json` - Shared UI patterns across tools
6. **Tool-specific content**: `messages/tools/{tool}/{lang}.json` - Individual tool metadata and features

**Total files per language**: ~12-15 files (vs previous 4 files)

**Database Entity Translation Scope:**

- Tool names and descriptions for all existing tools
- Tag names and descriptions (encoding, generation, security, web, etc.)
- **Tag-only system**: No categories to translate (tools organized by tags only)
- Translation keys follow pattern: `tools.{toolKey}.name`, `tags.{tagKey}.name`

## 3. Refactor Pages ✅ COMPLETED

- **Task 3A – Home and Tools Pages ✅**
  - ✅ `src/app/page.tsx` - Updated to use `pages.home` translations with `useTranslations`
  - ✅ `src/app/tools/page.tsx` - Updated to use `pages.tools` translations with `useTranslations`
- **Task 3B – Error, 404 and Other Utility Pages ✅**
  - ✅ `src/app/error.tsx` - Updated to use `pages.error.serverError` translations
  - ✅ `src/app/not-found.tsx` - Updated to use `pages.error.notFound` translations
  - ✅ `src/app/loading.tsx` - Updated to use `pages.loading.page` translations (server component)

## 4. Refactor Shared Components ⚠️ PARTIALLY COMPLETED

- **Task 4A – Layout Elements ✅**
  - ✅ Header, footer and navigation components already use `components.layout` translations
- **Task 4B – Tool Components 🔄 IN PROGRESS**
  - ✅ `src/components/tools/ToolCard.tsx` - Basic translation integration added
  - ⏳ `src/components/tools/Base64Tool.tsx` - **PENDING** - Contains many hard-coded strings:
    - "Starting {mode} operation", "Operation completed successfully", "File validation failed"
    - Mode labels: "Encode", "Decode", "Standard", "URL-Safe"
    - Status messages: "Processing...", "Copied to clipboard", "Download complete"
  - ⏳ `src/components/tools/HashGeneratorTool.tsx` - **PENDING** - Similar hard-coded strings
  - ⏳ `src/components/tools/FaviconGeneratorTool.tsx` - **PENDING** - Tool-specific UI strings
  - ⏳ `src/components/tools/MarkdownToPdfTool.tsx` - **PENDING** - Customization panel strings

## 5. Refactor Admin Section 🔄 PARTIALLY COMPLETED

- **Task 5A – Admin Pages ⏳ TRANSLATION FILES READY**
  - ✅ Translation files created: `messages/pages/admin/en.json` with comprehensive coverage
  - ⏳ **PENDING**: Update `src/app/admin/dashboard/page.tsx` and other admin pages to use translations
  - ⏳ **PENDING**: Apply `next-intl` to all pages under `src/app/admin/`
- **Task 5B – Admin Components ⏳ TRANSLATION FILES READY**
  - ✅ Translation files created: `messages/components/forms/en.json` with form validation/labels
  - ⏳ **PENDING**: Update admin dashboard and management components
  - ⏳ **PENDING**: Migrate forms and tables to use `components.forms` translations

## 6. Update Tests

- **Task 6A – Unit and Integration Tests**
  - Adjust Jest tests to mock `next-intl` context where necessary.
- **Task 6B – E2E Tests**
  - Extend Playwright tests to verify that locale switching works across routes.

## 7. Documentation

- **Task 7A – Contributor Guide**
  - Document how to add new translation keys and languages.
- **Task 7B – Usage Examples**
  - Provide code snippets showing typical server and client usage of `next-intl`.

## 8. Cleanup ✅ COMPLETED

- ✅ Updated i18n infrastructure to use modular translation loading
- ✅ Enhanced `src/i18n/request.ts` to properly load all translation modules
- ✅ Removed dependency on legacy single-file translation structure
- ⚠️ **NOTE**: Validation and tests should be run after remaining component integration

---

## Implementation Notes & Discoveries

### Critical Infrastructure Changes Made:

1. **Modular Translation Loading ✅**: Updated `src/i18n/request.ts` to load translations from the modular structure instead of single files:

   ```typescript
   // OLD: messages/${locale}.json
   // NEW: messages/{module}/${locale}.json with nested structure
   ```

2. **Translation Key Structure Standardized ✅**: All pages now follow consistent patterns:

   - Pages: `useTranslations("pages.{pageName}")`
   - Components: `useTranslations("components.{componentType}")`
   - Tools: `useTranslations("tools.{toolSlug}")` or `useTranslations("tools.common")`

3. **Server vs Client Components ✅**: Properly differentiated:
   - Server components: `getTranslations()` (e.g., `loading.tsx`)
   - Client components: `useTranslations()` (e.g., `page.tsx`, `not-found.tsx`)

### Translation File Coverage Status:

**✅ COMPLETE (12/12 modules)**:

- All English translation files created and populated
- All core pages integrated with translations
- Infrastructure updated to support modular loading

**⏳ REMAINING WORK**:

- **Tool Components Integration** (Medium Priority): Base64Tool, HashGeneratorTool, etc. contain numerous hard-coded UI strings
- **Admin Components Integration** (Lower Priority): Translation files ready, components need integration
<<<<<<< HEAD
- **Language Tasks 2D-2R** (Future): Ready to execute for 14 additional languages
=======
>>>>>>> 50c73daf

### Key Implementation Insights:

1. **Error Page Structure**: Had to change suggestions from array to object for proper `t("suggestions.0")` access
2. **Mixed Translation Usage**: Some components need both common and specific translations (e.g., `useTranslations("common")` + `useTranslations("pages.home")`)
3. **Tool Components Complexity**: Individual tool components have extensive UI feedback strings that will require systematic translation
4. **Performance**: Modular loading allows for better code-splitting and reduced bundle sizes

### Next Priority Actions:

1. **Tool Component Integration**: Focus on Base64Tool first as the template for other tools
2. **Admin Integration**: Update admin dashboard and management pages
<<<<<<< HEAD
3. **Language Expansion**: Execute tasks 2D-2R for 14 additional languages
=======
>>>>>>> 50c73daf
4. **Testing**: Ensure all translation integrations work correctly

Each numbered task group can be tackled independently, minimizing merge conflicts. The foundation is solid and ready for language expansion.<|MERGE_RESOLUTION|>--- conflicted
+++ resolved
@@ -298,14 +298,7 @@
   - Balance between French technical terms and accepted English terms
   - Translate tag names for tool organization (encodage, génération, sécurité, etc.)
 
-<<<<<<< HEAD
 - **Task 2L – Korean (ko)**
-
-  **Create 12 Korean Translation Files**:
-=======
-- **Task 2L – Korean (ko) ✅ COMPLETED**
-
->>>>>>> 50c73daf
 
   - `messages/common/ko.json` (shared strings: actions, status, validation, privacy)
   - `messages/pages/home/ko.json` (home page: hero, stats, search, filtering)
@@ -507,8 +500,6 @@
   - `messages/components/ui/en.json` ✅
   - `messages/database/en.json` ✅
   - `messages/tools/common/en.json` ✅
-<<<<<<< HEAD
-=======
 
   - `messages/tools/{tool}/en.json` ✅ (base64, hash-generator, favicon-generator, markdown-to-pdf)
 - **Task 2K - French Translation Files ✅ NEW**: All modular files created
@@ -544,7 +535,7 @@
   - `messages/components/ui/en.json` ✅ 
   - `messages/database/en.json` ✅ 
   - `messages/tools/common/en.json` ✅
->>>>>>> 50c73daf
+
   - `messages/tools/{tool}/en.json` ✅ (base64, hash-generator, favicon-generator, markdown-to-pdf)
 - **Task 2D - Spanish Language ✅ NEWLY COMPLETED**: All Spanish translation files added
   - `messages/common/es.json` ✅
@@ -834,10 +825,6 @@
 
 - **Tool Components Integration** (Medium Priority): Base64Tool, HashGeneratorTool, etc. contain numerous hard-coded UI strings
 - **Admin Components Integration** (Lower Priority): Translation files ready, components need integration
-<<<<<<< HEAD
-- **Language Tasks 2D-2R** (Future): Ready to execute for 14 additional languages
-=======
->>>>>>> 50c73daf
 
 ### Key Implementation Insights:
 
@@ -850,10 +837,6 @@
 
 1. **Tool Component Integration**: Focus on Base64Tool first as the template for other tools
 2. **Admin Integration**: Update admin dashboard and management pages
-<<<<<<< HEAD
-3. **Language Expansion**: Execute tasks 2D-2R for 14 additional languages
-=======
->>>>>>> 50c73daf
-4. **Testing**: Ensure all translation integrations work correctly
+3. **Testing**: Ensure all translation integrations work correctly
 
 Each numbered task group can be tackled independently, minimizing merge conflicts. The foundation is solid and ready for language expansion.