# Migration Plan: Adopt next-intl Across the Codebase

The project already uses `next-intl` for layout and a few components. The goal is to replace all remaining hard‑coded strings with translations and standardize how translations are loaded. Below is a breakdown of tasks that can be worked on in parallel by separate AI agents.

## 1. Audit Existing Strings ✅ COMPLETED

- **Task 1A – Audit Pages ✅**
  - ✅ Identified all pages in `src/app` that contain hard-coded English text
  - ✅ Documented components and sections needing translation keys
  - ✅ Created comprehensive translation coverage plan

### Pages Translation Status ✅ ALL CORE PAGES COMPLETED

- ✅ `src/app/page.tsx` – **INTEGRATED** with `pages.home` translations (hero, stats, search, filtering)
- ✅ `src/app/not-found.tsx` – **INTEGRATED** with `pages.error.notFound` translations (complete 404 content)
- ✅ `src/app/error.tsx` – **INTEGRATED** with `pages.error.serverError` translations (error handling)
- ✅ `src/app/loading.tsx` – **INTEGRATED** with `pages.loading.page` translations (loading states)
- ✅ `src/app/tools/page.tsx` – **INTEGRATED** with `pages.tools` translations (hero, headings, stats)
- 🔧 `src/app/layout.tsx` – metadata titles/descriptions (handled via tool-specific metadata)
- 🔧 `src/app/debug/page.tsx` – debug page (low priority, development only)
- 🔧 `src/app/tools/loading.tsx` – loading message (inherits from main loading)
- 🔧 Tool-specific pages (`base64/page.tsx`, etc.) – need to integrate with existing translation files
- 🔧 `src/app/admin` directory pages – need to integrate with existing `pages.admin` translations:

  - Dashboard, analytics, auth, monitoring, tools management, tags management, relationships

- **Task 1B – Audit Components ✅**
  - ✅ Inspected all files in `src/components` for hard-coded strings
  - ✅ Documented components requiring translation support
  - ✅ Prioritized by user impact and complexity

### Components Translation Status

**✅ FULLY INTEGRATED:**

- Layout components (Header, Footer, Navigation) - Using `components.layout` translations
- `src/components/tools/ToolCard.tsx` - Basic integration completed

**🔧 INTEGRATION NEEDED (Translation files exist, components need updating):**

**High Priority Tool Components:**

- 🔧 `src/components/tools/Base64Tool.tsx` - **MANY HARD-CODED STRINGS** to replace:
  - UI feedback: "Starting {mode} operation" → `t('ui.status.processing')`
  - Mode labels: "Encode", "Decode" → `t('ui.modes.encode/decode')`
  - Variants: "Standard", "URL-Safe" → `t('tools.base64.variants.standard/urlSafe')`
  - Status: "Processing...", "Copied!", "Download" → `t('ui.status.*')`
- 🔧 `src/components/tools/HashGeneratorTool.tsx` - Replace hard-coded UI strings
- 🔧 `src/components/tools/FaviconGeneratorTool.tsx` - Replace tool-specific strings
- 🔧 `src/components/tools/MarkdownToPdfTool.tsx` - Replace customization options text
- 🔧 `src/components/tools/PdfCustomizationPanel.tsx` - Replace theme names, size options

**Medium Priority Admin Components:**

- 🔧 `src/components/admin/AnalyticsDashboard.tsx` - Replace chart titles, metric labels
- 🔧 `src/components/admin/ToolForm.tsx` - Replace form labels: "Tool Name \*" → `t('labels.name')`
- 🔧 `src/components/admin/TagForm.tsx` - Replace tag form interface strings
- 🔧 `src/components/admin/ToolTable.tsx` - Replace column headers, action buttons
- 🔧 `src/components/admin/TagTable.tsx` - Replace table structure strings
- 🔧 `src/components/admin/BulkOperations.tsx` - Replace bulk action labels

**Lower Priority Error/UI Components:**

- 🔧 `src/components/errors/ErrorBoundary.tsx` - Replace error boundary messages
- 🔧 `src/components/errors/ErrorPage.tsx` - Replace generic error content
- 🔧 `src/components/tools/SearchInput.tsx` - Replace search placeholders
- 🔧 `src/components/tools/TagFilter.tsx` - Replace filter labels
- 🔧 `src/components/ui/FileUpload.tsx` - Replace upload messages
- 🔧 `src/components/ui/Toast.tsx` - Replace notification messages
- 🔧 `src/components/ui/ProgressCard.tsx` - Replace progress status messages

**✅ ALREADY HANDLED:**

- `src/components/layout/Header.tsx` - Uses `components.layout` translations
- `src/components/layout/Footer.tsx` - Uses `components.layout` translations
- Most UI components contain minimal user-facing text and are lower priority

**💡 IMPLEMENTATION STRATEGY:**

1. **Start with Base64Tool** as template - Most complex tool component, shows all integration patterns
2. **Extend pattern to other tools** - HashGenerator, FaviconGenerator, MarkdownToPdf
3. **Admin components next** - Use existing `pages.admin` and `components.forms` translations
4. **UI/Error components last** - Lower user impact, simpler integration

**🔧 INTEGRATION PATTERN EXAMPLE:**

```tsx
// BEFORE (hard-coded):
<Button>Encode</Button>;

// AFTER (translated):
import { useTranslations } from "next-intl";
const t = useTranslations("tools.common.ui");
<Button>{t("modes.encode")}</Button>;
```

## 2. Prepare Translation Files

### 2.1 Foundation Tasks

- **Task 2A – Define Message Structure**

  - Establish a consistent key hierarchy following the pattern: `Page.{PageName}.{section}.{element}`
  - Define component key structure: `Components.{ComponentName}.{element}`
  - Create shared keys structure: `Common.{category}.{element}` for reusable strings
  - Document naming conventions and best practices for translation keys
  - Create template structure for new message files

- **Task 2B – Create Master English Messages**
  - Audit and extract ALL hard-coded strings from pages identified in Phase 1
  - Audit and extract ALL hard-coded strings from components identified in Phase 1
  - Organize extracted strings into the defined key hierarchy
  - Create comprehensive `messages/en.json` with all identified strings
  - Include metadata comments for context where translations might be ambiguous
  - Validate that all keys follow the established naming conventions

### 2.2 Language-Specific Translation Tasks

Each language task should be tackled independently and includes:

1. Creating four language-specific message files (core, database, tool common, tool-specific)
2. Translating all keys from the master English files
3. Ensuring cultural and technical appropriateness for developer audience
4. Validating JSON syntax and key completeness across all files
5. **Tag-focused translations**: Translating tag names for tool organization (no categories)

- **Task 2C – English (en) - Base Language ✅ COMPLETED**

  - **All 12 Modular Files Complete**:
    - `messages/common/en.json` ✅ **COMPLETE** (actions, status, validation, privacy)
    - `messages/pages/home/en.json` ✅ **COMPLETE** (hero, stats, search, filtering)
    - `messages/pages/tools/en.json` ✅ **COMPLETE** (tools listing page)
    - `messages/pages/error/en.json` ✅ **COMPLETE** (404, 500, error boundaries)
    - `messages/pages/admin/en.json` ✅ **COMPLETE** (admin dashboard, management)
    - `messages/pages/loading/en.json` ✅ **COMPLETE** (loading states)
    - `messages/components/layout/en.json` ✅ **COMPLETE** (header, footer, navigation)
    - `messages/components/forms/en.json` ✅ **COMPLETE** (form components, validation)
    - `messages/components/ui/en.json` ✅ **COMPLETE** (buttons, alerts, modals, tooltips)
    - `messages/database/en.json` ✅ **COMPLETE** (tool & tag names)
    - `messages/tools/common/en.json` ✅ **COMPLETE** (shared tool patterns)
    - `messages/tools/{tool}/en.json` ✅ **COMPLETE** (base64, hash-generator, favicon-generator, markdown-to-pdf)
  - Status: ✅ **ALL ENGLISH TRANSLATION FILES EXIST AND ARE READY TO USE**
  - Infrastructure: ✅ Modular loading system implemented in `src/i18n/request.ts`

- **Task 2D – Spanish (es)**

  - **Create 12 Spanish Translation Files**:
    - `messages/common/es.json` (shared strings: actions, status, validation, privacy)
    - `messages/pages/home/es.json` (home page: hero, stats, search, filtering)
    - `messages/pages/tools/es.json` (tools listing page)
    - `messages/pages/error/es.json` (404, 500, error boundaries)
    - `messages/pages/admin/es.json` (admin dashboard, management)
    - `messages/pages/loading/es.json` (loading states)
    - `messages/components/layout/es.json` (header, footer, navigation, locale switcher)
    - `messages/components/forms/es.json` (form components, validation)
    - `messages/components/ui/es.json` (buttons, alerts, modals, tooltips)
    - `messages/database/es.json` (tool & tag names)
    - `messages/tools/common/es.json` (shared tool patterns)
    - `messages/tools/{tool}/es.json` (per tool, as needed)
  - **Status:** ✅ *Spanish translation files created for all modules*
  - Target community: Spanish-speaking developers worldwide
  - Focus on technical terminology appropriate for software development
  - Translate tag names for tool organization (codificación, generación, seguridad, etc.)

- **Task 2E – Chinese Simplified (zh) ✅ COMPLETED**

  - **\*Create 12 Chinese Translation Files**:
    - `messages/common/zh.json` (shared strings: actions, status, validation, privacy)
    - `messages/pages/home/zh.json` (home page: hero, stats, search, filtering)
    - `messages/pages/tools/zh.json` (tools listing page)
    - `messages/pages/error/zh.json` (404, 500, error boundaries)
    - `messages/pages/admin/zh.json` (admin dashboard, management)
    - `messages/pages/loading/zh.json` (loading states)
    - `messages/components/layout/zh.json` (header, footer, navigation, locale switcher)
    - `messages/components/forms/zh.json` (form components, validation)
    - `messages/components/ui/zh.json` (buttons, alerts, modals, tooltips)
    - `messages/database/zh.json` (tool & tag names)
    - `messages/tools/common/zh.json` (shared tool patterns)
    - `messages/tools/{tool}/zh.json` (per tool, as needed)
  - Target community: Chinese developers and tech workers
  - Ensure proper technical terminology translation
  - Translate tag names for tool organization (编码, 生成, 安全, etc.)

- **Task 2F – Hindi (hi) ✅ COMPLETED**

  - **All 15 Hindi Translation Files Created**:
    - `messages/common/hi.json` (shared strings: actions, status, validation, privacy)
    - `messages/pages/home/hi.json` (home page: hero, stats, search, filtering)
    - `messages/pages/tools/hi.json` (tools listing page)
    - `messages/pages/error/hi.json` (404, 500, error boundaries)
    - `messages/pages/admin/hi.json` (admin dashboard, management)
    - `messages/pages/loading/hi.json` (loading states)
    - `messages/components/layout/hi.json` (header, footer, navigation, locale switcher)
    - `messages/components/forms/hi.json` (form components, validation)
    - `messages/components/ui/hi.json` (buttons, alerts, modals, tooltips)
    - `messages/database/hi.json` (tool & tag names)
    - `messages/tools/common/hi.json` (shared tool patterns)
    - `messages/tools/{tool}/hi.json` (per tool, as needed)
  - Target community: Indian developer community
  - Balance between Hindi terms and commonly used English technical terms
  - Translate tag names for tool organization, keeping technical clarity

- **Task 2G – Portuguese (pt)**

  - **Create 12 Portuguese Translation Files**:
    - `messages/common/pt.json` (shared strings: actions, status, validation, privacy)
    - `messages/pages/home/pt.json` (home page: hero, stats, search, filtering)
    - `messages/pages/tools/pt.json` (tools listing page)
    - `messages/pages/error/pt.json` (404, 500, error boundaries)
    - `messages/pages/admin/pt.json` (admin dashboard, management)
    - `messages/pages/loading/pt.json` (loading states)
    - `messages/components/layout/pt.json` (header, footer, navigation, locale switcher)
    - `messages/components/forms/pt.json` (form components, validation)
    - `messages/components/ui/pt.json` (buttons, alerts, modals, tooltips)
    - `messages/database/pt.json` (tool & tag names)
    - `messages/tools/common/pt.json` (shared tool patterns)
    - `messages/tools/{tool}/pt.json` (per tool, as needed)
  - Target community: Brazilian and Portuguese developers
  - Consider Brazilian Portuguese as primary variant
  - Translate tag names for tool organization (codificação, geração, segurança, etc.)

- **Task 2H – Russian (ru) ✅ COMPLETED**

  **Create 12 Russian Translation Files**:

  - `messages/common/ru.json` (shared strings: actions, status, validation, privacy)
  - `messages/pages/home/ru.json` (home page: hero, stats, search, filtering)
  - `messages/pages/tools/ru.json` (tools listing page)
  - `messages/pages/error/ru.json` (404, 500, error boundaries)
  - `messages/pages/admin/ru.json` (admin dashboard, management)
  - `messages/pages/loading/ru.json` (loading states)
  - `messages/components/layout/ru.json` (header, footer, navigation, locale switcher)
  - `messages/components/forms/ru.json` (form components, validation)
  - `messages/components/ui/ru.json` (buttons, alerts, modals, tooltips)
  - `messages/database/ru.json` (tool & tag names)
  - `messages/tools/common/ru.json` (shared tool patterns)
  - `messages/tools/{tool}/ru.json` (per tool, as needed)
  - Target community: Russian-speaking developers in Eastern Europe
  - Maintain technical accuracy for development tools
  - Translate tag names for tool organization (кодирование, генерация, безопасность, etc.)

- **Task 2I – Japanese (ja)**

  **Create 12 Japanese Translation Files**:

  - `messages/common/ja.json` (shared strings: actions, status, validation, privacy)
  - `messages/pages/home/ja.json` (home page: hero, stats, search, filtering)
  - `messages/pages/tools/ja.json` (tools listing page)
  - `messages/pages/error/ja.json` (404, 500, error boundaries)
  - `messages/pages/admin/ja.json` (admin dashboard, management)
  - `messages/pages/loading/ja.json` (loading states)
  - `messages/components/layout/ja.json` (header, footer, navigation, locale switcher)
  - `messages/components/forms/ja.json` (form components, validation)
  - `messages/components/ui/ja.json` (buttons, alerts, modals, tooltips)
  - `messages/database/ja.json` (tool & tag names)
  - `messages/tools/common/ja.json` (shared tool patterns)
  - `messages/tools/{tool}/ja.json` (per tool, as needed)
  - Target community: Japanese developer community
  - Ensure appropriate politeness levels and technical terminology
  - Translate tag names for tool organization (エンコーディング, 生成, セキュリティ, etc.)

- **Task 2J – German (de)**

  **Create 12 German Translation Files**:

  - `messages/common/de.json` (shared strings: actions, status, validation, privacy)
  - `messages/pages/home/de.json` (home page: hero, stats, search, filtering)
  - `messages/pages/tools/de.json` (tools listing page)
  - `messages/pages/error/de.json` (404, 500, error boundaries)
  - `messages/pages/admin/de.json` (admin dashboard, management)
  - `messages/pages/loading/de.json` (loading states)
  - `messages/components/layout/de.json` (header, footer, navigation, locale switcher)
  - `messages/components/forms/de.json` (form components, validation)
  - `messages/components/ui/de.json` (buttons, alerts, modals, tooltips)
  - `messages/database/de.json` (tool & tag names)
  - `messages/tools/common/de.json` (shared tool patterns)
  - `messages/tools/{tool}/de.json` (per tool, as needed)
  - Target community: German-speaking developers in Europe
  - Focus on precise technical terminology
  - Translate tag names for tool organization (Kodierung, Generierung, Sicherheit, etc.)

- **Task 2K – French (fr)**

  **Create 12 French Translation Files**:

  - `messages/common/fr.json` (shared strings: actions, status, validation, privacy)
  - `messages/pages/home/fr.json` (home page: hero, stats, search, filtering)
  - `messages/pages/tools/fr.json` (tools listing page)
  - `messages/pages/error/fr.json` (404, 500, error boundaries)
  - `messages/pages/admin/fr.json` (admin dashboard, management)
  - `messages/pages/loading/fr.json` (loading states)
  - `messages/components/layout/fr.json` (header, footer, navigation, locale switcher)
  - `messages/components/forms/fr.json` (form components, validation)
  - `messages/components/ui/fr.json` (buttons, alerts, modals, tooltips)
  - `messages/database/fr.json` (tool & tag names)
  - `messages/tools/common/fr.json` (shared tool patterns)
  - `messages/tools/{tool}/fr.json` (per tool, as needed)
  - Target community: French-speaking developers worldwide
  - Balance between French technical terms and accepted English terms
  - Translate tag names for tool organization (encodage, génération, sécurité, etc.)

- **Task 2L – Korean (ko)**

  **Create 12 Korean Translation Files**:

  - `messages/common/ko.json` (shared strings: actions, status, validation, privacy)
  - `messages/pages/home/ko.json` (home page: hero, stats, search, filtering)
  - `messages/pages/tools/ko.json` (tools listing page)
  - `messages/pages/error/ko.json` (404, 500, error boundaries)
  - `messages/pages/admin/ko.json` (admin dashboard, management)
  - `messages/pages/loading/ko.json` (loading states)
  - `messages/components/layout/ko.json` (header, footer, navigation, locale switcher)
  - `messages/components/forms/ko.json` (form components, validation)
  - `messages/components/ui/ko.json` (buttons, alerts, modals, tooltips)
  - `messages/database/ko.json` (tool & tag names)
  - `messages/tools/common/ko.json` (shared tool patterns)
  - `messages/tools/{tool}/ko.json` (per tool, as needed)
  - Target community: South Korean developer community
  - Ensure appropriate formality levels and technical accuracy
  - Translate tag names for tool organization (인코딩, 생성, 보안, etc.)

- **Task 2M – Italian (it) ✅**

  **Create 12 Italian Translation Files**:

  - `messages/common/it.json` (shared strings: actions, status, validation, privacy)
  - `messages/pages/home/it.json` (home page: hero, stats, search, filtering)
  - `messages/pages/tools/it.json` (tools listing page)
  - `messages/pages/error/it.json` (404, 500, error boundaries)
  - `messages/pages/admin/it.json` (admin dashboard, management)
  - `messages/pages/loading/it.json` (loading states)
  - `messages/components/layout/it.json` (header, footer, navigation, locale switcher)
  - `messages/components/forms/it.json` (form components, validation)
  - `messages/components/ui/it.json` (buttons, alerts, modals, tooltips)
  - `messages/database/it.json` (tool & tag names)
  - `messages/tools/common/it.json` (shared tool patterns)
  - `messages/tools/{tool}/it.json` (per tool, as needed)
  - Target community: Italian developer community
  - Maintain clarity in technical documentation terms
  - Translate tag names for tool organization (codifica, generazione, sicurezza, etc.)

- **Task 2N – Turkish (tr)**

  **Create 12 Turkish Translation Files**:

  - `messages/common/tr.json` (shared strings: actions, status, validation, privacy)
  - `messages/pages/home/tr.json` (home page: hero, stats, search, filtering)
  - `messages/pages/tools/tr.json` (tools listing page)
  - `messages/pages/error/tr.json` (404, 500, error boundaries)
  - `messages/pages/admin/tr.json` (admin dashboard, management)
  - `messages/pages/loading/tr.json` (loading states)
  - `messages/components/layout/tr.json` (header, footer, navigation, locale switcher)
  - `messages/components/forms/tr.json` (form components, validation)
  - `messages/components/ui/tr.json` (buttons, alerts, modals, tooltips)
  - `messages/database/tr.json` (tool & tag names)
  - `messages/tools/common/tr.json` (shared tool patterns)
  - `messages/tools/{tool}/tr.json` (per tool, as needed)
  - Target community: Turkish developer community
  - Balance between Turkish translations and accepted English technical terms
  - Translate tag names for tool organization (kodlama, üretim, güvenlik, etc.)

- **Task 2O – Polish (pl)**

  **Create 12 Polish Translation Files**:

  - `messages/common/pl.json` (shared strings: actions, status, validation, privacy)
  - `messages/pages/home/pl.json` (home page: hero, stats, search, filtering)
  - `messages/pages/tools/pl.json` (tools listing page)
  - `messages/pages/error/pl.json` (404, 500, error boundaries)
  - `messages/pages/admin/pl.json` (admin dashboard, management)
  - `messages/pages/loading/pl.json` (loading states)
  - `messages/components/layout/pl.json` (header, footer, navigation, locale switcher)
  - `messages/components/forms/pl.json` (form components, validation)
  - `messages/components/ui/pl.json` (buttons, alerts, modals, tooltips)
  - `messages/database/pl.json` (tool & tag names)
  - `messages/tools/common/pl.json` (shared tool patterns)
  - `messages/tools/{tool}/pl.json` (per tool, as needed)
  - Target community: Polish developer community
  - Ensure technical accuracy for development tools and concepts
  - Translate tag names for tool organization (kodowanie, generowanie, bezpieczeństwo, etc.)

- **Task 2P – Dutch (nl) ✅ COMPLETED**

  **Create 12 Dutch Translation Files**:

  - `messages/common/nl.json` (shared strings: actions, status, validation, privacy)
  - `messages/pages/home/nl.json` (home page: hero, stats, search, filtering)
  - `messages/pages/tools/nl.json` (tools listing page)
  - `messages/pages/error/nl.json` (404, 500, error boundaries)
  - `messages/pages/admin/nl.json` (admin dashboard, management)
  - `messages/pages/loading/nl.json` (loading states)
  - `messages/components/layout/nl.json` (header, footer, navigation, locale switcher)
  - `messages/components/forms/nl.json` (form components, validation)
  - `messages/components/ui/nl.json` (buttons, alerts, modals, tooltips)
  - `messages/database/nl.json` (tool & tag names)
  - `messages/tools/common/nl.json` (shared tool patterns)
  - `messages/tools/{tool}/nl.json` (per tool, as needed)
  - Target community: Dutch and Belgian developers
  - Maintain technical precision while being accessible
  - Translate tag names for tool organization (codering, generatie, beveiliging, etc.)

<<<<<<< HEAD
- **Task 2Q – Vietnamese (vi) ✅ COMPLETED**

  - **All 12 Vietnamese Translation Files Created**:
    - `messages/common/vi.json` ✅
    - `messages/pages/home/vi.json` ✅
    - `messages/pages/tools/vi.json` ✅
    - `messages/pages/error/vi.json` ✅
    - `messages/pages/admin/vi.json` ✅
    - `messages/pages/loading/vi.json` ✅
    - `messages/components/layout/vi.json` ✅
    - `messages/components/forms/vi.json` ✅
    - `messages/components/ui/vi.json` ✅
    - `messages/database/vi.json` ✅
    - `messages/tools/common/vi.json` ✅
    - `messages/tools/{tool}/vi.json` ✅ (base64, hash-generator, favicon-generator, markdown-to-pdf)
=======
- **Task 2Q – Vietnamese (vi)**

  **Create 12 Vietnamese Translation Files**:

  - `messages/common/vi.json` (shared strings: actions, status, validation, privacy)
  - `messages/pages/home/vi.json` (home page: hero, stats, search, filtering)
  - `messages/pages/tools/vi.json` (tools listing page)
  - `messages/pages/error/vi.json` (404, 500, error boundaries)
  - `messages/pages/admin/vi.json` (admin dashboard, management)
  - `messages/pages/loading/vi.json` (loading states)
  - `messages/components/layout/vi.json` (header, footer, navigation, locale switcher)
  - `messages/components/forms/vi.json` (form components, validation)
  - `messages/components/ui/vi.json` (buttons, alerts, modals, tooltips)
  - `messages/database/vi.json` (tool & tag names)
  - `messages/tools/common/vi.json` (shared tool patterns)
  - `messages/tools/{tool}/vi.json` (per tool, as needed)
>>>>>>> 1936a2a8
  - Target community: Vietnamese developer community
  - Focus on clarity and technical accuracy
  - Translate tag names for tool organization (mã hóa, tạo, bảo mật, etc.)

- **Task 2R – Ukrainian (uk)**

  **Create 12 Ukrainian Translation Files**:

  - `messages/common/uk.json` (shared strings: actions, status, validation, privacy)
  - `messages/pages/home/uk.json` (home page: hero, stats, search, filtering)
  - `messages/pages/tools/uk.json` (tools listing page)
  - `messages/pages/error/uk.json` (404, 500, error boundaries)
  - `messages/pages/admin/uk.json` (admin dashboard, management)
  - `messages/pages/loading/uk.json` (loading states)
  - `messages/components/layout/uk.json` (header, footer, navigation, locale switcher)
  - `messages/components/forms/uk.json` (form components, validation)
  - `messages/components/ui/uk.json` (buttons, alerts, modals, tooltips)
  - `messages/database/uk.json` (tool & tag names)
  - `messages/tools/common/uk.json` (shared tool patterns)

- `messages/tools/{tool}/uk.json` (per tool, as needed)
- Target community: Ukrainian developer community
- Ensure technical terminology is appropriate and current
- Translate tag names for tool organization (кодування, генерація, безпека, etc.)
- ✅ All Ukrainian translation files created

### 2.3 Quality Assurance Tasks

- **Task 2S – Cross-Language Validation**

  - Verify all language files contain the same set of keys
  - Check for missing translations or untranslated strings
  - Validate JSON syntax across all language files
  - Ensure consistent formatting and structure

- **Task 2T – Context Documentation**
  - Add inline comments for complex or ambiguous translations
  - Document cultural considerations for each language
  - Create translation guidelines for future contributors
  - Document common technical terms and their approved translations per language

### Progress Status (Updated: Latest)

**Phase 1 - Foundation ✅ COMPLETED**

- **Task 2A ✅**: Message keys follow the `Page.*` and `Components.*` hierarchy.
- **Task 2B ✅**: Master English messages created with modular tool architecture.
- **Task 2C ✅**: Database translation key system designed and documented.
- **Modular Architecture ✅**: Implemented scalable tool translation architecture.
- **Database Migration ✅**: Created tag-only database schema with translation keys.

**Phase 2 - Translation Files ✅ COMPLETED**

- **Task 2C - English Base Language ✅**: All 12 modular files created and populated
  - `messages/common/en.json` ✅
  - `messages/pages/home/en.json` ✅
  - `messages/pages/tools/en.json` ✅ **NEWLY COMPLETED**
  - `messages/pages/error/en.json` ✅
  - `messages/pages/admin/en.json` ✅ **NEWLY COMPLETED**
  - `messages/pages/loading/en.json` ✅
  - `messages/components/layout/en.json` ✅
  - `messages/components/forms/en.json` ✅ **NEWLY COMPLETED**

  - `messages/components/ui/en.json` ✅ 
  - `messages/database/en.json` ✅ 
  - `messages/tools/common/en.json` ✅
  - `messages/tools/{tool}/en.json` ✅ (base64, hash-generator, favicon-generator, markdown-to-pdf)
- **Task 2D - Spanish Language ✅ NEWLY COMPLETED**: All Spanish translation files added
  - `messages/common/es.json` ✅
  - `messages/pages/home/es.json` ✅
  - `messages/pages/tools/es.json` ✅
  - `messages/pages/error/es.json` ✅
  - `messages/pages/admin/es.json` ✅
  - `messages/pages/loading/es.json` ✅
  - `messages/components/layout/es.json` ✅
  - `messages/components/forms/es.json` ✅
  - `messages/components/ui/es.json` ✅
  - `messages/database/es.json` ✅
  - `messages/tools/common/es.json` ✅
  - `messages/tools/{tool}/es.json` ✅ (base64, hash-generator, favicon-generator, markdown-to-pdf)

  - `messages/components/ui/en.json` ✅
  - `messages/database/en.json` ✅
  - `messages/tools/common/en.json` ✅
  - `messages/tools/{tool}/en.json` ✅ (base64, hash-generator, favicon-generator, markdown-to-pdf)
  - `messages/common/nl.json` ✅ **NEW**
  - `messages/pages/home/nl.json` ✅
  - `messages/pages/tools/nl.json` ✅
  - `messages/pages/error/nl.json` ✅
  - `messages/pages/admin/nl.json` ✅
  - `messages/pages/loading/nl.json` ✅
  - `messages/components/layout/nl.json` ✅
  - `messages/components/forms/nl.json` ✅
  - `messages/components/ui/nl.json` ✅
  - `messages/database/nl.json` ✅
  - `messages/tools/common/nl.json` ✅
  - `messages/tools/{tool}/nl.json` ✅


**Task 2M - Italian Language Files ✅**
  - `messages/common/it.json` ✅
  - `messages/pages/home/it.json` ✅
  - `messages/pages/tools/it.json` ✅
  - `messages/pages/error/it.json` ✅
  - `messages/pages/admin/it.json` ✅
  - `messages/pages/loading/it.json` ✅
  - `messages/components/layout/it.json` ✅
  - `messages/components/forms/it.json` ✅
  - `messages/components/ui/it.json` ✅
  - `messages/database/it.json` ✅
  - `messages/tools/common/it.json` ✅
  - `messages/tools/{tool}/it.json` ✅ (base64, hash-generator, favicon-generator, markdown-to-pdf)

**Phase 3 - Integration ⚠️ PARTIALLY COMPLETED**

- **Core Pages ✅**: All main pages now use translations

  - `src/app/page.tsx` ✅ **UPDATED** - Uses `pages.home` translations
  - `src/app/not-found.tsx` ✅ **COMPLETED** - Uses `pages.error.notFound` translations
  - `src/app/error.tsx` ✅ **COMPLETED** - Uses `pages.error.serverError` translations
  - `src/app/loading.tsx` ✅ **COMPLETED** - Uses `pages.loading.page` translations
  - `src/app/tools/page.tsx` ✅ **COMPLETED** - Uses `pages.tools` translations

- **Infrastructure ✅**:

  - `src/i18n/request.ts` ✅ **UPDATED** - Now loads modular translation structure
  - Modular loading utilities ✅ **ENHANCED**

- **Components 🔄 IN PROGRESS**:
  - `src/components/tools/ToolCard.tsx` ✅ **UPDATED** - Basic translation integration
  - Tool components (Base64Tool, etc.) ⏳ **PENDING** - Have many hard-coded strings
  - Admin components ⏳ **PENDING** - Translation files ready, integration needed

### 2.4 Enhanced Modular Translation Architecture

To handle hundreds of future tools efficiently and improve maintainability, we've implemented an enhanced modular translation system with **common module + page-specific modules**:

**Structure:**

```
messages/
├── common/
│   ├── en.json                 # Shared strings across entire app
│   └── es.json, zh.json...     # Translated common strings
├── pages/
│   ├── home/
│   │   ├── en.json             # Home page specific
│   │   └── es.json, zh.json... # Translated home page
│   ├── tools/
│   │   ├── en.json             # Tools listing page
│   │   └── es.json, zh.json... # Translated tools page
│   ├── error/
│   │   ├── en.json             # Error pages (404, 500, etc.)
│   │   └── es.json, zh.json... # Translated error pages
│   ├── admin/
│   │   ├── en.json             # Admin pages
│   │   └── es.json, zh.json... # Translated admin pages
│   └── loading/
│       ├── en.json             # Loading states
│       └── es.json, zh.json... # Translated loading states
├── components/
│   ├── layout/
│   │   ├── en.json             # Header, Footer, Navigation
│   │   └── es.json, zh.json... # Translated layout components
│   ├── forms/
│   │   ├── en.json             # Form components
│   │   └── es.json, zh.json... # Translated form components
│   └── ui/
│       ├── en.json             # UI components (buttons, alerts, etc.)
│       └── es.json, zh.json... # Translated UI components
├── database/
│   ├── en.json                 # Database entities (tools, tags)
│   └── es.json, zh.json...     # Translated database entities
└── tools/
    ├── common/
    │   ├── en.json             # Shared tool UI patterns
    │   └── es.json, zh.json... # Translated tool patterns
    ├── base64/
    │   ├── en.json             # Base64-specific content
    │   └── es.json, zh.json... # Translated Base64 content
    └── {tool}/
        ├── en.json             # Tool-specific content
        └── es.json, zh.json... # Translated tool content
```

**Benefits:**

- **✅ Better Organization**: Clear ownership - each page/component has its own translation space
- **✅ Parallel Development**: Different teams can work on different pages simultaneously
- **✅ Performance Optimization**: Can implement lazy loading per module
- **✅ Scalable Architecture**: Easy to add new pages without affecting existing ones
- **✅ Maintainability**: Easier to audit and update specific pages

**Module Responsibilities:**

1. **Common Module** (`messages/common/`): Actions, status messages, validation, privacy strings
2. **Page Modules** (`messages/pages/`): Page-specific content (home, tools, error, admin, loading)
3. **Component Modules** (`messages/components/`): Layout, forms, UI components
4. **Database Module** (`messages/database/`): Tool names, tag names, descriptions
5. **Tool Modules** (`messages/tools/`): Common patterns + tool-specific content

**Implementation:**

- Created `src/utils/i18n/modularTranslations.ts` utility for loading/merging modular translations
- Created `src/services/core/databaseTranslationService.ts` for database entity translation
- Pages use `getPageTranslations(locale, page)` to get merged translations for their scope
- Tool pages use `getToolTranslations(locale, toolSlug)` to get tool-specific translations
- Database entities use translation keys: `tools.{toolKey}.name`, `tags.{tagKey}.name`
- **Tag-only organization**: Tools are categorized exclusively through tags (no categories)

**Next Step**: Execute individual language tasks (2D-2R) with enhanced modular scope.

### 2.5 Database Translation Key Migration

**Critical Issue Identified**: The current database schema stores hardcoded English text in `Tool.name`, `Tool.description`, `Tag.name`, and `Tag.description` fields, which prevents internationalization.

**Solution**: Migrate to translation key-based system that integrates with our modular translations.

**Benefits:**

- **Language-agnostic database**: Store translation keys instead of text
- **Seamless integration**: Works with existing modular tool translation system
- **Scalable**: Add new languages without schema changes
- **Maintainable**: All translations in version-controlled files

**Implementation:**

- Created `messages/database/en.json` for database entity translations
- Created `DatabaseTranslationService` for resolving translation keys
- Detailed migration guide in `docs/database-translation-migration.md`

**Impact on Language Tasks (2D-2R):**
Each language task now includes **enhanced modular translation files**:

1. **Common**: `messages/common/{lang}.json` - Shared strings across entire app
2. **Page modules**: `messages/pages/{page}/{lang}.json` - Page-specific content (5 pages)
3. **Component modules**: `messages/components/{type}/{lang}.json` - Component-specific strings (3 types)
4. **Database entities**: `messages/database/{lang}.json` - Tool names, tag names, descriptions
5. **Tool common patterns**: `messages/tools/common/{lang}.json` - Shared UI patterns across tools
6. **Tool-specific content**: `messages/tools/{tool}/{lang}.json` - Individual tool metadata and features

**Total files per language**: ~12-15 files (vs previous 4 files)

**Database Entity Translation Scope:**

- Tool names and descriptions for all existing tools
- Tag names and descriptions (encoding, generation, security, web, etc.)
- **Tag-only system**: No categories to translate (tools organized by tags only)
- Translation keys follow pattern: `tools.{toolKey}.name`, `tags.{tagKey}.name`

## 3. Refactor Pages ✅ COMPLETED

- **Task 3A – Home and Tools Pages ✅**
  - ✅ `src/app/page.tsx` - Updated to use `pages.home` translations with `useTranslations`
  - ✅ `src/app/tools/page.tsx` - Updated to use `pages.tools` translations with `useTranslations`
- **Task 3B – Error, 404 and Other Utility Pages ✅**
  - ✅ `src/app/error.tsx` - Updated to use `pages.error.serverError` translations
  - ✅ `src/app/not-found.tsx` - Updated to use `pages.error.notFound` translations
  - ✅ `src/app/loading.tsx` - Updated to use `pages.loading.page` translations (server component)

## 4. Refactor Shared Components ⚠️ PARTIALLY COMPLETED

- **Task 4A – Layout Elements ✅**
  - ✅ Header, footer and navigation components already use `components.layout` translations
- **Task 4B – Tool Components 🔄 IN PROGRESS**
  - ✅ `src/components/tools/ToolCard.tsx` - Basic translation integration added
  - ⏳ `src/components/tools/Base64Tool.tsx` - **PENDING** - Contains many hard-coded strings:
    - "Starting {mode} operation", "Operation completed successfully", "File validation failed"
    - Mode labels: "Encode", "Decode", "Standard", "URL-Safe"
    - Status messages: "Processing...", "Copied to clipboard", "Download complete"
  - ⏳ `src/components/tools/HashGeneratorTool.tsx` - **PENDING** - Similar hard-coded strings
  - ⏳ `src/components/tools/FaviconGeneratorTool.tsx` - **PENDING** - Tool-specific UI strings
  - ⏳ `src/components/tools/MarkdownToPdfTool.tsx` - **PENDING** - Customization panel strings

## 5. Refactor Admin Section 🔄 PARTIALLY COMPLETED

- **Task 5A – Admin Pages ⏳ TRANSLATION FILES READY**
  - ✅ Translation files created: `messages/pages/admin/en.json` with comprehensive coverage
  - ⏳ **PENDING**: Update `src/app/admin/dashboard/page.tsx` and other admin pages to use translations
  - ⏳ **PENDING**: Apply `next-intl` to all pages under `src/app/admin/`
- **Task 5B – Admin Components ⏳ TRANSLATION FILES READY**
  - ✅ Translation files created: `messages/components/forms/en.json` with form validation/labels
  - ⏳ **PENDING**: Update admin dashboard and management components
  - ⏳ **PENDING**: Migrate forms and tables to use `components.forms` translations

## 6. Update Tests

- **Task 6A – Unit and Integration Tests**
  - Adjust Jest tests to mock `next-intl` context where necessary.
- **Task 6B – E2E Tests**
  - Extend Playwright tests to verify that locale switching works across routes.

## 7. Documentation

- **Task 7A – Contributor Guide**
  - Document how to add new translation keys and languages.
- **Task 7B – Usage Examples**
  - Provide code snippets showing typical server and client usage of `next-intl`.

## 8. Cleanup ✅ COMPLETED

- ✅ Updated i18n infrastructure to use modular translation loading
- ✅ Enhanced `src/i18n/request.ts` to properly load all translation modules
- ✅ Removed dependency on legacy single-file translation structure
- ⚠️ **NOTE**: Validation and tests should be run after remaining component integration

---

## Implementation Notes & Discoveries

### Critical Infrastructure Changes Made:

1. **Modular Translation Loading ✅**: Updated `src/i18n/request.ts` to load translations from the modular structure instead of single files:

   ```typescript
   // OLD: messages/${locale}.json
   // NEW: messages/{module}/${locale}.json with nested structure
   ```

2. **Translation Key Structure Standardized ✅**: All pages now follow consistent patterns:

   - Pages: `useTranslations("pages.{pageName}")`
   - Components: `useTranslations("components.{componentType}")`
   - Tools: `useTranslations("tools.{toolSlug}")` or `useTranslations("tools.common")`

3. **Server vs Client Components ✅**: Properly differentiated:
   - Server components: `getTranslations()` (e.g., `loading.tsx`)
   - Client components: `useTranslations()` (e.g., `page.tsx`, `not-found.tsx`)

### Translation File Coverage Status:

**✅ COMPLETE (12/12 modules)**:

- All English translation files created and populated
- All core pages integrated with translations
- Infrastructure updated to support modular loading

**⏳ REMAINING WORK**:

- **Tool Components Integration** (Medium Priority): Base64Tool, HashGeneratorTool, etc. contain numerous hard-coded UI strings
- **Admin Components Integration** (Lower Priority): Translation files ready, components need integration

### Key Implementation Insights:

1. **Error Page Structure**: Had to change suggestions from array to object for proper `t("suggestions.0")` access
2. **Mixed Translation Usage**: Some components need both common and specific translations (e.g., `useTranslations("common")` + `useTranslations("pages.home")`)
3. **Tool Components Complexity**: Individual tool components have extensive UI feedback strings that will require systematic translation
4. **Performance**: Modular loading allows for better code-splitting and reduced bundle sizes

### Next Priority Actions:

1. **Tool Component Integration**: Focus on Base64Tool first as the template for other tools
2. **Admin Integration**: Update admin dashboard and management pages  
3. **Testing**: Ensure all translation integrations work correctly

Each numbered task group can be tackled independently, minimizing merge conflicts. The foundation is solid and ready for language expansion.<|MERGE_RESOLUTION|>--- conflicted
+++ resolved
@@ -399,7 +399,7 @@
   - Maintain technical precision while being accessible
   - Translate tag names for tool organization (codering, generatie, beveiliging, etc.)
 
-<<<<<<< HEAD
+
 - **Task 2Q – Vietnamese (vi) ✅ COMPLETED**
 
   - **All 12 Vietnamese Translation Files Created**:
@@ -415,7 +415,7 @@
     - `messages/database/vi.json` ✅
     - `messages/tools/common/vi.json` ✅
     - `messages/tools/{tool}/vi.json` ✅ (base64, hash-generator, favicon-generator, markdown-to-pdf)
-=======
+
 - **Task 2Q – Vietnamese (vi)**
 
   **Create 12 Vietnamese Translation Files**:
@@ -432,7 +432,7 @@
   - `messages/database/vi.json` (tool & tag names)
   - `messages/tools/common/vi.json` (shared tool patterns)
   - `messages/tools/{tool}/vi.json` (per tool, as needed)
->>>>>>> 1936a2a8
+
   - Target community: Vietnamese developer community
   - Focus on clarity and technical accuracy
   - Translate tag names for tool organization (mã hóa, tạo, bảo mật, etc.)
