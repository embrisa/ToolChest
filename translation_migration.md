# Migration Plan: Adopt next-intl Across the Codebase

The project already uses `next-intl` for layout and a few components. The goal is to replace all remaining hard‑coded strings with translations and standardize how translations are loaded. Below is a breakdown of tasks that can be worked on in parallel by separate AI agents.

## 1. Audit Existing Strings ✅ COMPLETED

- **Task 1A – Audit Pages ✅**
  - ✅ Identified all pages in `src/app` that contain hard-coded English text
  - ✅ Documented components and sections needing translation keys
  - ✅ Created comprehensive translation coverage plan

### Pages Translation Status ✅ ALL CORE PAGES COMPLETED

- ✅ `src/app/page.tsx` – **INTEGRATED** with `pages.home` translations (hero, stats, search, filtering)
- ✅ `src/app/not-found.tsx` – **INTEGRATED** with `pages.error.notFound` translations (complete 404 content)
- ✅ `src/app/error.tsx` – **INTEGRATED** with `pages.error.serverError` translations (error handling)
- ✅ `src/app/loading.tsx` – **INTEGRATED** with `pages.loading.page` translations (loading states)
- ✅ `src/app/tools/page.tsx` – **INTEGRATED** with `pages.tools` translations (hero, headings, stats)
- 🔧 `src/app/layout.tsx` – metadata titles/descriptions (handled via tool-specific metadata)
- 🔧 `src/app/debug/page.tsx` – debug page (low priority, development only)
- 🔧 `src/app/tools/loading.tsx` – loading message (inherits from main loading)
- 🔧 Tool-specific pages (`base64/page.tsx`, etc.) – need to integrate with existing translation files
- 🔧 `src/app/admin` directory pages – need to integrate with existing `pages.admin` translations:

  - Dashboard, analytics, auth, monitoring, tools management, tags management, relationships

- **Task 1B – Audit Components ✅**
  - ✅ Inspected all files in `src/components` for hard-coded strings
  - ✅ Documented components requiring translation support
  - ✅ Prioritized by user impact and complexity

### Components Translation Status

**✅ FULLY INTEGRATED:**

- Layout components (Header, Footer, Navigation) - Using `components.layout` translations
- `src/components/tools/ToolCard.tsx` - Basic integration completed

**🔧 INTEGRATION NEEDED (Translation files exist, components need updating):**

**High Priority Tool Components:**

- 🔧 `src/components/tools/Base64Tool.tsx` - **MANY HARD-CODED STRINGS** to replace:
  - UI feedback: "Starting {mode} operation" → `t('ui.status.processing')`
  - Mode labels: "Encode", "Decode" → `t('ui.modes.encode/decode')`
  - Variants: "Standard", "URL-Safe" → `t('tools.base64.variants.standard/urlSafe')`
  - Status: "Processing...", "Copied!", "Download" → `t('ui.status.*')`
- 🔧 `src/components/tools/HashGeneratorTool.tsx` - Replace hard-coded UI strings
- 🔧 `src/components/tools/FaviconGeneratorTool.tsx` - Replace tool-specific strings
- 🔧 `src/components/tools/MarkdownToPdfTool.tsx` - Replace customization options text
- 🔧 `src/components/tools/PdfCustomizationPanel.tsx` - Replace theme names, size options

**Medium Priority Admin Components:**

- 🔧 `src/components/admin/AnalyticsDashboard.tsx` - Replace chart titles, metric labels
- 🔧 `src/components/admin/ToolForm.tsx` - Replace form labels: "Tool Name \*" → `t('labels.name')`
- 🔧 `src/components/admin/TagForm.tsx` - Replace tag form interface strings
- 🔧 `src/components/admin/ToolTable.tsx` - Replace column headers, action buttons
- 🔧 `src/components/admin/TagTable.tsx` - Replace table structure strings
- 🔧 `src/components/admin/BulkOperations.tsx` - Replace bulk action labels

**Lower Priority Error/UI Components:**

- 🔧 `src/components/errors/ErrorBoundary.tsx` - Replace error boundary messages
- 🔧 `src/components/errors/ErrorPage.tsx` - Replace generic error content
- 🔧 `src/components/tools/SearchInput.tsx` - Replace search placeholders
- 🔧 `src/components/tools/TagFilter.tsx` - Replace filter labels
- 🔧 `src/components/ui/FileUpload.tsx` - Replace upload messages
- 🔧 `src/components/ui/Toast.tsx` - Replace notification messages
- 🔧 `src/components/ui/ProgressCard.tsx` - Replace progress status messages

**✅ ALREADY HANDLED:**

- `src/components/layout/Header.tsx` - Uses `components.layout` translations
- `src/components/layout/Footer.tsx` - Uses `components.layout` translations
- Most UI components contain minimal user-facing text and are lower priority

**💡 IMPLEMENTATION STRATEGY:**

1. **Start with Base64Tool** as template - Most complex tool component, shows all integration patterns
2. **Extend pattern to other tools** - HashGenerator, FaviconGenerator, MarkdownToPdf
3. **Admin components next** - Use existing `pages.admin` and `components.forms` translations
4. **UI/Error components last** - Lower user impact, simpler integration

**🔧 INTEGRATION PATTERN EXAMPLE:**

```tsx
// BEFORE (hard-coded):
<Button>Encode</Button>;

// AFTER (translated):
import { useTranslations } from "next-intl";
const t = useTranslations("tools.common.ui");
<Button>{t("modes.encode")}</Button>;
```

## 2. Prepare Translation Files

### 2.1 Foundation Tasks

- **Task 2A – Define Message Structure**

  - Establish a consistent key hierarchy following the pattern: `Page.{PageName}.{section}.{element}`
  - Define component key structure: `Components.{ComponentName}.{element}`
  - Create shared keys structure: `Common.{category}.{element}` for reusable strings
  - Document naming conventions and best practices for translation keys
  - Create template structure for new message files

- **Task 2B – Create Master English Messages**
  - Audit and extract ALL hard-coded strings from pages identified in Phase 1
  - Audit and extract ALL hard-coded strings from components identified in Phase 1
  - Organize extracted strings into the defined key hierarchy
  - Create comprehensive `messages/en.json` with all identified strings
  - Include metadata comments for context where translations might be ambiguous
  - Validate that all keys follow the established naming conventions

### 2.2 Language-Specific Translation Tasks

Each language task should be tackled independently and includes:

1. Creating four language-specific message files (core, database, tool common, tool-specific)
2. Translating all keys from the master English files
3. Ensuring cultural and technical appropriateness for developer audience
4. Validating JSON syntax and key completeness across all files
5. **Tag-focused translations**: Translating tag names for tool organization (no categories)

- **Task 2C – English (en) - Base Language ✅ COMPLETED**

  - **All 12 Modular Files Complete**:
    - `messages/common/en.json` ✅ **COMPLETE** (actions, status, validation, privacy)
    - `messages/pages/home/en.json` ✅ **COMPLETE** (hero, stats, search, filtering)
    - `messages/pages/tools/en.json` ✅ **COMPLETE** (tools listing page)
    - `messages/pages/error/en.json` ✅ **COMPLETE** (404, 500, error boundaries)
    - `messages/pages/admin/en.json` ✅ **COMPLETE** (admin dashboard, management)
    - `messages/pages/loading/en.json` ✅ **COMPLETE** (loading states)
    - `messages/components/layout/en.json` ✅ **COMPLETE** (header, footer, navigation)
    - `messages/components/forms/en.json` ✅ **COMPLETE** (form components, validation)
    - `messages/components/ui/en.json` ✅ **COMPLETE** (buttons, alerts, modals, tooltips)
    - `messages/database/en.json` ✅ **COMPLETE** (tool & tag names)
    - `messages/tools/common/en.json` ✅ **COMPLETE** (shared tool patterns)
    - `messages/tools/{tool}/en.json` ✅ **COMPLETE** (base64, hash-generator, favicon-generator, markdown-to-pdf)
  - Status: ✅ **ALL ENGLISH TRANSLATION FILES EXIST AND ARE READY TO USE**
  - Infrastructure: ✅ Modular loading system implemented in `src/i18n/request.ts`

- **Task 2D – Spanish (es)**

  - **Create 12 Spanish Translation Files**:
    - `messages/common/es.json` (shared strings: actions, status, validation, privacy)
    - `messages/pages/home/es.json` (home page: hero, stats, search, filtering)
    - `messages/pages/tools/es.json` (tools listing page)
    - `messages/pages/error/es.json` (404, 500, error boundaries)
    - `messages/pages/admin/es.json` (admin dashboard, management)
    - `messages/pages/loading/es.json` (loading states)
    - `messages/components/layout/es.json` (header, footer, navigation, locale switcher)
    - `messages/components/forms/es.json` (form components, validation)
    - `messages/components/ui/es.json` (buttons, alerts, modals, tooltips)
    - `messages/database/es.json` (tool & tag names)
    - `messages/tools/common/es.json` (shared tool patterns)
    - `messages/tools/{tool}/es.json` (per tool, as needed)
  - Target community: Spanish-speaking developers worldwide
  - Focus on technical terminology appropriate for software development
  - Translate tag names for tool organization (codificación, generación, seguridad, etc.)

- **Task 2E – Chinese Simplified (zh) ✅ COMPLETED**

  - **\*Create 12 Chinese Translation Files**:
    - `messages/common/zh.json` (shared strings: actions, status, validation, privacy)
    - `messages/pages/home/zh.json` (home page: hero, stats, search, filtering)
    - `messages/pages/tools/zh.json` (tools listing page)
    - `messages/pages/error/zh.json` (404, 500, error boundaries)
    - `messages/pages/admin/zh.json` (admin dashboard, management)
    - `messages/pages/loading/zh.json` (loading states)
    - `messages/components/layout/zh.json` (header, footer, navigation, locale switcher)
    - `messages/components/forms/zh.json` (form components, validation)
    - `messages/components/ui/zh.json` (buttons, alerts, modals, tooltips)
    - `messages/database/zh.json` (tool & tag names)
    - `messages/tools/common/zh.json` (shared tool patterns)
    - `messages/tools/{tool}/zh.json` (per tool, as needed)
  - Target community: Chinese developers and tech workers
  - Ensure proper technical terminology translation
  - Translate tag names for tool organization (编码, 生成, 安全, etc.)

- **Task 2F – Hindi (hi) ✅ COMPLETED**

  - **All 15 Hindi Translation Files Created**:
    - `messages/common/hi.json` (shared strings: actions, status, validation, privacy)
    - `messages/pages/home/hi.json` (home page: hero, stats, search, filtering)
    - `messages/pages/tools/hi.json` (tools listing page)
    - `messages/pages/error/hi.json` (404, 500, error boundaries)
    - `messages/pages/admin/hi.json` (admin dashboard, management)
    - `messages/pages/loading/hi.json` (loading states)
    - `messages/components/layout/hi.json` (header, footer, navigation, locale switcher)
    - `messages/components/forms/hi.json` (form components, validation)
    - `messages/components/ui/hi.json` (buttons, alerts, modals, tooltips)
    - `messages/database/hi.json` (tool & tag names)
    - `messages/tools/common/hi.json` (shared tool patterns)
    - `messages/tools/{tool}/hi.json` (per tool, as needed)
  - Target community: Indian developer community
  - Balance between Hindi terms and commonly used English technical terms
  - Translate tag names for tool organization, keeping technical clarity

- **Task 2G – Portuguese (pt)**

  - **Create 12 Portuguese Translation Files**:
    - `messages/common/pt.json` (shared strings: actions, status, validation, privacy)
    - `messages/pages/home/pt.json` (home page: hero, stats, search, filtering)
    - `messages/pages/tools/pt.json` (tools listing page)
    - `messages/pages/error/pt.json` (404, 500, error boundaries)
    - `messages/pages/admin/pt.json` (admin dashboard, management)
    - `messages/pages/loading/pt.json` (loading states)
    - `messages/components/layout/pt.json` (header, footer, navigation, locale switcher)
    - `messages/components/forms/pt.json` (form components, validation)
    - `messages/components/ui/pt.json` (buttons, alerts, modals, tooltips)
    - `messages/database/pt.json` (tool & tag names)
    - `messages/tools/common/pt.json` (shared tool patterns)
    - `messages/tools/{tool}/pt.json` (per tool, as needed)
  - Target community: Brazilian and Portuguese developers
  - Consider Brazilian Portuguese as primary variant
  - Translate tag names for tool organization (codificação, geração, segurança, etc.)

- **Task 2H – Russian (ru) ✅ COMPLETED**

  **Create 12 Russian Translation Files**:

  - `messages/common/ru.json` (shared strings: actions, status, validation, privacy)
  - `messages/pages/home/ru.json` (home page: hero, stats, search, filtering)
  - `messages/pages/tools/ru.json` (tools listing page)
  - `messages/pages/error/ru.json` (404, 500, error boundaries)
  - `messages/pages/admin/ru.json` (admin dashboard, management)
  - `messages/pages/loading/ru.json` (loading states)
  - `messages/components/layout/ru.json` (header, footer, navigation, locale switcher)
  - `messages/components/forms/ru.json` (form components, validation)
  - `messages/components/ui/ru.json` (buttons, alerts, modals, tooltips)
  - `messages/database/ru.json` (tool & tag names)
  - `messages/tools/common/ru.json` (shared tool patterns)
  - `messages/tools/{tool}/ru.json` (per tool, as needed)
  - Target community: Russian-speaking developers in Eastern Europe
  - Maintain technical accuracy for development tools
  - Translate tag names for tool organization (кодирование, генерация, безопасность, etc.)

- **Task 2I – Japanese (ja)**

  **Create 12 Japanese Translation Files**:

  - `messages/common/ja.json` (shared strings: actions, status, validation, privacy)
  - `messages/pages/home/ja.json` (home page: hero, stats, search, filtering)
  - `messages/pages/tools/ja.json` (tools listing page)
  - `messages/pages/error/ja.json` (404, 500, error boundaries)
  - `messages/pages/admin/ja.json` (admin dashboard, management)
  - `messages/pages/loading/ja.json` (loading states)
  - `messages/components/layout/ja.json` (header, footer, navigation, locale switcher)
  - `messages/components/forms/ja.json` (form components, validation)
  - `messages/components/ui/ja.json` (buttons, alerts, modals, tooltips)
  - `messages/database/ja.json` (tool & tag names)
  - `messages/tools/common/ja.json` (shared tool patterns)
  - `messages/tools/{tool}/ja.json` (per tool, as needed)
  - Target community: Japanese developer community
  - Ensure appropriate politeness levels and technical terminology
  - Translate tag names for tool organization (エンコーディング, 生成, セキュリティ, etc.)

- **Task 2J – German (de)**

  **Create 12 German Translation Files**:

  - `messages/common/de.json` (shared strings: actions, status, validation, privacy)
  - `messages/pages/home/de.json` (home page: hero, stats, search, filtering)
  - `messages/pages/tools/de.json` (tools listing page)
  - `messages/pages/error/de.json` (404, 500, error boundaries)
  - `messages/pages/admin/de.json` (admin dashboard, management)
  - `messages/pages/loading/de.json` (loading states)
  - `messages/components/layout/de.json` (header, footer, navigation, locale switcher)
  - `messages/components/forms/de.json` (form components, validation)
  - `messages/components/ui/de.json` (buttons, alerts, modals, tooltips)
  - `messages/database/de.json` (tool & tag names)
  - `messages/tools/common/de.json` (shared tool patterns)
  - `messages/tools/{tool}/de.json` (per tool, as needed)
  - Target community: German-speaking developers in Europe
  - Focus on precise technical terminology
  - Translate tag names for tool organization (Kodierung, Generierung, Sicherheit, etc.)

- **Task 2K – French (fr)**

  **Create 12 French Translation Files**:

  - `messages/common/fr.json` (shared strings: actions, status, validation, privacy)
  - `messages/pages/home/fr.json` (home page: hero, stats, search, filtering)
  - `messages/pages/tools/fr.json` (tools listing page)
  - `messages/pages/error/fr.json` (404, 500, error boundaries)
  - `messages/pages/admin/fr.json` (admin dashboard, management)
  - `messages/pages/loading/fr.json` (loading states)
  - `messages/components/layout/fr.json` (header, footer, navigation, locale switcher)
  - `messages/components/forms/fr.json` (form components, validation)
  - `messages/components/ui/fr.json` (buttons, alerts, modals, tooltips)
  - `messages/database/fr.json` (tool & tag names)
  - `messages/tools/common/fr.json` (shared tool patterns)
  - `messages/tools/{tool}/fr.json` (per tool, as needed)
  - Target community: French-speaking developers worldwide
  - Balance between French technical terms and accepted English terms
  - Translate tag names for tool organization (encodage, génération, sécurité, etc.)

- **Task 2L – Korean (ko)**

  **Create 12 Korean Translation Files**:

  - `messages/common/ko.json` (shared strings: actions, status, validation, privacy)
  - `messages/pages/home/ko.json` (home page: hero, stats, search, filtering)
  - `messages/pages/tools/ko.json` (tools listing page)
  - `messages/pages/error/ko.json` (404, 500, error boundaries)
  - `messages/pages/admin/ko.json` (admin dashboard, management)
  - `messages/pages/loading/ko.json` (loading states)
  - `messages/components/layout/ko.json` (header, footer, navigation, locale switcher)
  - `messages/components/forms/ko.json` (form components, validation)
  - `messages/components/ui/ko.json` (buttons, alerts, modals, tooltips)
  - `messages/database/ko.json` (tool & tag names)
  - `messages/tools/common/ko.json` (shared tool patterns)
  - `messages/tools/{tool}/ko.json` (per tool, as needed)
  - Target community: South Korean developer community
  - Ensure appropriate formality levels and technical accuracy
  - Translate tag names for tool organization (인코딩, 생성, 보안, etc.)

- **Task 2M – Italian (it) ✅**

  **Create 12 Italian Translation Files**:

  - `messages/common/it.json` (shared strings: actions, status, validation, privacy)
  - `messages/pages/home/it.json` (home page: hero, stats, search, filtering)
  - `messages/pages/tools/it.json` (tools listing page)
  - `messages/pages/error/it.json` (404, 500, error boundaries)
  - `messages/pages/admin/it.json` (admin dashboard, management)
  - `messages/pages/loading/it.json` (loading states)
  - `messages/components/layout/it.json` (header, footer, navigation, locale switcher)
  - `messages/components/forms/it.json` (form components, validation)
  - `messages/components/ui/it.json` (buttons, alerts, modals, tooltips)
  - `messages/database/it.json` (tool & tag names)
  - `messages/tools/common/it.json` (shared tool patterns)
  - `messages/tools/{tool}/it.json` (per tool, as needed)
  - Target community: Italian developer community
  - Maintain clarity in technical documentation terms
  - Translate tag names for tool organization (codifica, generazione, sicurezza, etc.)

- **Task 2N – Turkish (tr)**

  **Create 12 Turkish Translation Files**:

  - `messages/common/tr.json` (shared strings: actions, status, validation, privacy)
  - `messages/pages/home/tr.json` (home page: hero, stats, search, filtering)
  - `messages/pages/tools/tr.json` (tools listing page)
  - `messages/pages/error/tr.json` (404, 500, error boundaries)
  - `messages/pages/admin/tr.json` (admin dashboard, management)
  - `messages/pages/loading/tr.json` (loading states)
  - `messages/components/layout/tr.json` (header, footer, navigation, locale switcher)
  - `messages/components/forms/tr.json` (form components, validation)
  - `messages/components/ui/tr.json` (buttons, alerts, modals, tooltips)
  - `messages/database/tr.json` (tool & tag names)
  - `messages/tools/common/tr.json` (shared tool patterns)
  - `messages/tools/{tool}/tr.json` (per tool, as needed)
  - Target community: Turkish developer community
  - Balance between Turkish translations and accepted English technical terms
  - Translate tag names for tool organization (kodlama, üretim, güvenlik, etc.)

- **Task 2O – Polish (pl)**

  **Create 12 Polish Translation Files**:

  - `messages/common/pl.json` (shared strings: actions, status, validation, privacy)
  - `messages/pages/home/pl.json` (home page: hero, stats, search, filtering)
  - `messages/pages/tools/pl.json` (tools listing page)
  - `messages/pages/error/pl.json` (404, 500, error boundaries)
  - `messages/pages/admin/pl.json` (admin dashboard, management)
  - `messages/pages/loading/pl.json` (loading states)
  - `messages/components/layout/pl.json` (header, footer, navigation, locale switcher)
  - `messages/components/forms/pl.json` (form components, validation)
  - `messages/components/ui/pl.json` (buttons, alerts, modals, tooltips)
  - `messages/database/pl.json` (tool & tag names)
  - `messages/tools/common/pl.json` (shared tool patterns)
  - `messages/tools/{tool}/pl.json` (per tool, as needed)
  - Target community: Polish developer community
  - Ensure technical accuracy for development tools and concepts
  - Translate tag names for tool organization (kodowanie, generowanie, bezpieczeństwo, etc.)

- **Task 2P – Dutch (nl) ✅ COMPLETED**

  **Create 12 Dutch Translation Files**:

  - `messages/common/nl.json` (shared strings: actions, status, validation, privacy)
  - `messages/pages/home/nl.json` (home page: hero, stats, search, filtering)
  - `messages/pages/tools/nl.json` (tools listing page)
  - `messages/pages/error/nl.json` (404, 500, error boundaries)
  - `messages/pages/admin/nl.json` (admin dashboard, management)
  - `messages/pages/loading/nl.json` (loading states)
  - `messages/components/layout/nl.json` (header, footer, navigation, locale switcher)
  - `messages/components/forms/nl.json` (form components, validation)
  - `messages/components/ui/nl.json` (buttons, alerts, modals, tooltips)
  - `messages/database/nl.json` (tool & tag names)
  - `messages/tools/common/nl.json` (shared tool patterns)
  - `messages/tools/{tool}/nl.json` (per tool, as needed)
  - Target community: Dutch and Belgian developers
  - Maintain technical precision while being accessible
  - Translate tag names for tool organization (codering, generatie, beveiliging, etc.)

- **Task 2Q – Vietnamese (vi)**

  **Create 12 Vietnamese Translation Files**:

  - `messages/common/vi.json` (shared strings: actions, status, validation, privacy)
  - `messages/pages/home/vi.json` (home page: hero, stats, search, filtering)
  - `messages/pages/tools/vi.json` (tools listing page)
  - `messages/pages/error/vi.json` (404, 500, error boundaries)
  - `messages/pages/admin/vi.json` (admin dashboard, management)
  - `messages/pages/loading/vi.json` (loading states)
  - `messages/components/layout/vi.json` (header, footer, navigation, locale switcher)
  - `messages/components/forms/vi.json` (form components, validation)
  - `messages/components/ui/vi.json` (buttons, alerts, modals, tooltips)
  - `messages/database/vi.json` (tool & tag names)
  - `messages/tools/common/vi.json` (shared tool patterns)
  - `messages/tools/{tool}/vi.json` (per tool, as needed)
  - Target community: Vietnamese developer community
  - Focus on clarity and technical accuracy
  - Translate tag names for tool organization (mã hóa, tạo, bảo mật, etc.)

- **Task 2R – Ukrainian (uk)**

  **Create 12 Ukrainian Translation Files**:

  - `messages/common/uk.json` (shared strings: actions, status, validation, privacy)
  - `messages/pages/home/uk.json` (home page: hero, stats, search, filtering)
  - `messages/pages/tools/uk.json` (tools listing page)
  - `messages/pages/error/uk.json` (404, 500, error boundaries)
  - `messages/pages/admin/uk.json` (admin dashboard, management)
  - `messages/pages/loading/uk.json` (loading states)
  - `messages/components/layout/uk.json` (header, footer, navigation, locale switcher)
  - `messages/components/forms/uk.json` (form components, validation)
  - `messages/components/ui/uk.json` (buttons, alerts, modals, tooltips)
  - `messages/database/uk.json` (tool & tag names)
  - `messages/tools/common/uk.json` (shared tool patterns)

- `messages/tools/{tool}/uk.json` (per tool, as needed)
- Target community: Ukrainian developer community
- Ensure technical terminology is appropriate and current
- Translate tag names for tool organization (кодування, генерація, безпека, etc.)
- ✅ All Ukrainian translation files created

### 2.3 Quality Assurance Tasks

- **Task 2S – Cross-Language Validation**

  - Verify all language files contain the same set of keys
  - Check for missing translations or untranslated strings
  - Validate JSON syntax across all language files
  - Ensure consistent formatting and structure

- **Task 2T – Context Documentation**
  - Add inline comments for complex or ambiguous translations
  - Document cultural considerations for each language
  - Create translation guidelines for future contributors
  - Document common technical terms and their approved translations per language

### Progress Status (Updated: Latest)

**Phase 1 - Foundation ✅ COMPLETED**

- **Task 2A ✅**: Message keys follow the `Page.*` and `Components.*` hierarchy.
- **Task 2B ✅**: Master English messages created with modular tool architecture.
- **Task 2C ✅**: Database translation key system designed and documented.
- **Modular Architecture ✅**: Implemented scalable tool translation architecture.
- **Database Migration ✅**: Created tag-only database schema with translation keys.

**Phase 2 - Translation Files ✅ COMPLETED**

- **Task 2C - English Base Language ✅**: All 12 modular files created and populated
  - `messages/common/en.json` ✅
  - `messages/pages/home/en.json` ✅
  - `messages/pages/tools/en.json` ✅ **NEWLY COMPLETED**
  - `messages/pages/error/en.json` ✅
  - `messages/pages/admin/en.json` ✅ **NEWLY COMPLETED**
  - `messages/pages/loading/en.json` ✅
  - `messages/components/layout/en.json` ✅
  - `messages/components/forms/en.json` ✅ **NEWLY COMPLETED**
<<<<<<< HEAD
  - `messages/components/ui/en.json` ✅ 
  - `messages/database/en.json` ✅ 
=======
  - `messages/components/ui/en.json` ✅
  - `messages/database/en.json` ✅
>>>>>>> 684b563a
  - `messages/tools/common/en.json` ✅
  - `messages/tools/{tool}/en.json` ✅ (base64, hash-generator, favicon-generator, markdown-to-pdf)
  - `messages/common/nl.json` ✅ **NEW**
  - `messages/pages/home/nl.json` ✅
  - `messages/pages/tools/nl.json` ✅
  - `messages/pages/error/nl.json` ✅
  - `messages/pages/admin/nl.json` ✅
  - `messages/pages/loading/nl.json` ✅
  - `messages/components/layout/nl.json` ✅
  - `messages/components/forms/nl.json` ✅
  - `messages/components/ui/nl.json` ✅
  - `messages/database/nl.json` ✅
  - `messages/tools/common/nl.json` ✅
  - `messages/tools/{tool}/nl.json` ✅


**Task 2M - Italian Language Files ✅**
  - `messages/common/it.json` ✅
  - `messages/pages/home/it.json` ✅
  - `messages/pages/tools/it.json` ✅
  - `messages/pages/error/it.json` ✅
  - `messages/pages/admin/it.json` ✅
  - `messages/pages/loading/it.json` ✅
  - `messages/components/layout/it.json` ✅
  - `messages/components/forms/it.json` ✅
  - `messages/components/ui/it.json` ✅
  - `messages/database/it.json` ✅
  - `messages/tools/common/it.json` ✅
  - `messages/tools/{tool}/it.json` ✅ (base64, hash-generator, favicon-generator, markdown-to-pdf)

**Phase 3 - Integration ⚠️ PARTIALLY COMPLETED**

- **Core Pages ✅**: All main pages now use translations

  - `src/app/page.tsx` ✅ **UPDATED** - Uses `pages.home` translations
  - `src/app/not-found.tsx` ✅ **COMPLETED** - Uses `pages.error.notFound` translations
  - `src/app/error.tsx` ✅ **COMPLETED** - Uses `pages.error.serverError` translations
  - `src/app/loading.tsx` ✅ **COMPLETED** - Uses `pages.loading.page` translations
  - `src/app/tools/page.tsx` ✅ **COMPLETED** - Uses `pages.tools` translations

- **Infrastructure ✅**:

  - `src/i18n/request.ts` ✅ **UPDATED** - Now loads modular translation structure
  - Modular loading utilities ✅ **ENHANCED**

- **Components 🔄 IN PROGRESS**:
  - `src/components/tools/ToolCard.tsx` ✅ **UPDATED** - Basic translation integration
  - Tool components (Base64Tool, etc.) ⏳ **PENDING** - Have many hard-coded strings
  - Admin components ⏳ **PENDING** - Translation files ready, integration needed

### 2.4 Enhanced Modular Translation Architecture

To handle hundreds of future tools efficiently and improve maintainability, we've implemented an enhanced modular translation system with **common module + page-specific modules**:

**Structure:**

```
messages/
├── common/
│   ├── en.json                 # Shared strings across entire app
│   └── es.json, zh.json...     # Translated common strings
├── pages/
│   ├── home/
│   │   ├── en.json             # Home page specific
│   │   └── es.json, zh.json... # Translated home page
│   ├── tools/
│   │   ├── en.json             # Tools listing page
│   │   └── es.json, zh.json... # Translated tools page
│   ├── error/
│   │   ├── en.json             # Error pages (404, 500, etc.)
│   │   └── es.json, zh.json... # Translated error pages
│   ├── admin/
│   │   ├── en.json             # Admin pages
│   │   └── es.json, zh.json... # Translated admin pages
│   └── loading/
│       ├── en.json             # Loading states
│       └── es.json, zh.json... # Translated loading states
├── components/
│   ├── layout/
│   │   ├── en.json             # Header, Footer, Navigation
│   │   └── es.json, zh.json... # Translated layout components
│   ├── forms/
│   │   ├── en.json             # Form components
│   │   └── es.json, zh.json... # Translated form components
│   └── ui/
│       ├── en.json             # UI components (buttons, alerts, etc.)
│       └── es.json, zh.json... # Translated UI components
├── database/
│   ├── en.json                 # Database entities (tools, tags)
│   └── es.json, zh.json...     # Translated database entities
└── tools/
    ├── common/
    │   ├── en.json             # Shared tool UI patterns
    │   └── es.json, zh.json... # Translated tool patterns
    ├── base64/
    │   ├── en.json             # Base64-specific content
    │   └── es.json, zh.json... # Translated Base64 content
    └── {tool}/
        ├── en.json             # Tool-specific content
        └── es.json, zh.json... # Translated tool content
```

**Benefits:**

- **✅ Better Organization**: Clear ownership - each page/component has its own translation space
- **✅ Parallel Development**: Different teams can work on different pages simultaneously
- **✅ Performance Optimization**: Can implement lazy loading per module
- **✅ Scalable Architecture**: Easy to add new pages without affecting existing ones
- **✅ Maintainability**: Easier to audit and update specific pages

**Module Responsibilities:**

1. **Common Module** (`messages/common/`): Actions, status messages, validation, privacy strings
2. **Page Modules** (`messages/pages/`): Page-specific content (home, tools, error, admin, loading)
3. **Component Modules** (`messages/components/`): Layout, forms, UI components
4. **Database Module** (`messages/database/`): Tool names, tag names, descriptions
5. **Tool Modules** (`messages/tools/`): Common patterns + tool-specific content

**Implementation:**

- Created `src/utils/i18n/modularTranslations.ts` utility for loading/merging modular translations
- Created `src/services/core/databaseTranslationService.ts` for database entity translation
- Pages use `getPageTranslations(locale, page)` to get merged translations for their scope
- Tool pages use `getToolTranslations(locale, toolSlug)` to get tool-specific translations
- Database entities use translation keys: `tools.{toolKey}.name`, `tags.{tagKey}.name`
- **Tag-only organization**: Tools are categorized exclusively through tags (no categories)

**Next Step**: Execute individual language tasks (2D-2R) with enhanced modular scope.

### 2.5 Database Translation Key Migration

**Critical Issue Identified**: The current database schema stores hardcoded English text in `Tool.name`, `Tool.description`, `Tag.name`, and `Tag.description` fields, which prevents internationalization.

**Solution**: Migrate to translation key-based system that integrates with our modular translations.

**Benefits:**

- **Language-agnostic database**: Store translation keys instead of text
- **Seamless integration**: Works with existing modular tool translation system
- **Scalable**: Add new languages without schema changes
- **Maintainable**: All translations in version-controlled files

**Implementation:**

- Created `messages/database/en.json` for database entity translations
- Created `DatabaseTranslationService` for resolving translation keys
- Detailed migration guide in `docs/database-translation-migration.md`

**Impact on Language Tasks (2D-2R):**
Each language task now includes **enhanced modular translation files**:

1. **Common**: `messages/common/{lang}.json` - Shared strings across entire app
2. **Page modules**: `messages/pages/{page}/{lang}.json` - Page-specific content (5 pages)
3. **Component modules**: `messages/components/{type}/{lang}.json` - Component-specific strings (3 types)
4. **Database entities**: `messages/database/{lang}.json` - Tool names, tag names, descriptions
5. **Tool common patterns**: `messages/tools/common/{lang}.json` - Shared UI patterns across tools
6. **Tool-specific content**: `messages/tools/{tool}/{lang}.json` - Individual tool metadata and features

**Total files per language**: ~12-15 files (vs previous 4 files)

**Database Entity Translation Scope:**

- Tool names and descriptions for all existing tools
- Tag names and descriptions (encoding, generation, security, web, etc.)
- **Tag-only system**: No categories to translate (tools organized by tags only)
- Translation keys follow pattern: `tools.{toolKey}.name`, `tags.{tagKey}.name`

## 3. Refactor Pages ✅ COMPLETED

- **Task 3A – Home and Tools Pages ✅**
  - ✅ `src/app/page.tsx` - Updated to use `pages.home` translations with `useTranslations`
  - ✅ `src/app/tools/page.tsx` - Updated to use `pages.tools` translations with `useTranslations`
- **Task 3B – Error, 404 and Other Utility Pages ✅**
  - ✅ `src/app/error.tsx` - Updated to use `pages.error.serverError` translations
  - ✅ `src/app/not-found.tsx` - Updated to use `pages.error.notFound` translations
  - ✅ `src/app/loading.tsx` - Updated to use `pages.loading.page` translations (server component)

## 4. Refactor Shared Components ⚠️ PARTIALLY COMPLETED

- **Task 4A – Layout Elements ✅**
  - ✅ Header, footer and navigation components already use `components.layout` translations
- **Task 4B – Tool Components 🔄 IN PROGRESS**
  - ✅ `src/components/tools/ToolCard.tsx` - Basic translation integration added
  - ⏳ `src/components/tools/Base64Tool.tsx` - **PENDING** - Contains many hard-coded strings:
    - "Starting {mode} operation", "Operation completed successfully", "File validation failed"
    - Mode labels: "Encode", "Decode", "Standard", "URL-Safe"
    - Status messages: "Processing...", "Copied to clipboard", "Download complete"
  - ⏳ `src/components/tools/HashGeneratorTool.tsx` - **PENDING** - Similar hard-coded strings
  - ⏳ `src/components/tools/FaviconGeneratorTool.tsx` - **PENDING** - Tool-specific UI strings
  - ⏳ `src/components/tools/MarkdownToPdfTool.tsx` - **PENDING** - Customization panel strings

## 5. Refactor Admin Section 🔄 PARTIALLY COMPLETED

- **Task 5A – Admin Pages ⏳ TRANSLATION FILES READY**
  - ✅ Translation files created: `messages/pages/admin/en.json` with comprehensive coverage
  - ⏳ **PENDING**: Update `src/app/admin/dashboard/page.tsx` and other admin pages to use translations
  - ⏳ **PENDING**: Apply `next-intl` to all pages under `src/app/admin/`
- **Task 5B – Admin Components ⏳ TRANSLATION FILES READY**
  - ✅ Translation files created: `messages/components/forms/en.json` with form validation/labels
  - ⏳ **PENDING**: Update admin dashboard and management components
  - ⏳ **PENDING**: Migrate forms and tables to use `components.forms` translations

## 6. Update Tests

- **Task 6A – Unit and Integration Tests**
  - Adjust Jest tests to mock `next-intl` context where necessary.
- **Task 6B – E2E Tests**
  - Extend Playwright tests to verify that locale switching works across routes.

## 7. Documentation

- **Task 7A – Contributor Guide**
  - Document how to add new translation keys and languages.
- **Task 7B – Usage Examples**
  - Provide code snippets showing typical server and client usage of `next-intl`.

## 8. Cleanup ✅ COMPLETED

- ✅ Updated i18n infrastructure to use modular translation loading
- ✅ Enhanced `src/i18n/request.ts` to properly load all translation modules
- ✅ Removed dependency on legacy single-file translation structure
- ⚠️ **NOTE**: Validation and tests should be run after remaining component integration

---

## Implementation Notes & Discoveries

### Critical Infrastructure Changes Made:

1. **Modular Translation Loading ✅**: Updated `src/i18n/request.ts` to load translations from the modular structure instead of single files:

   ```typescript
   // OLD: messages/${locale}.json
   // NEW: messages/{module}/${locale}.json with nested structure
   ```

2. **Translation Key Structure Standardized ✅**: All pages now follow consistent patterns:

   - Pages: `useTranslations("pages.{pageName}")`
   - Components: `useTranslations("components.{componentType}")`
   - Tools: `useTranslations("tools.{toolSlug}")` or `useTranslations("tools.common")`

3. **Server vs Client Components ✅**: Properly differentiated:
   - Server components: `getTranslations()` (e.g., `loading.tsx`)
   - Client components: `useTranslations()` (e.g., `page.tsx`, `not-found.tsx`)

### Translation File Coverage Status:

**✅ COMPLETE (12/12 modules)**:

- All English translation files created and populated
- All core pages integrated with translations
- Infrastructure updated to support modular loading

**⏳ REMAINING WORK**:

- **Tool Components Integration** (Medium Priority): Base64Tool, HashGeneratorTool, etc. contain numerous hard-coded UI strings
- **Admin Components Integration** (Lower Priority): Translation files ready, components need integration

### Key Implementation Insights:

1. **Error Page Structure**: Had to change suggestions from array to object for proper `t("suggestions.0")` access
2. **Mixed Translation Usage**: Some components need both common and specific translations (e.g., `useTranslations("common")` + `useTranslations("pages.home")`)
3. **Tool Components Complexity**: Individual tool components have extensive UI feedback strings that will require systematic translation
4. **Performance**: Modular loading allows for better code-splitting and reduced bundle sizes

### Next Priority Actions:

1. **Tool Component Integration**: Focus on Base64Tool first as the template for other tools
2. **Admin Integration**: Update admin dashboard and management pages  
3. **Testing**: Ensure all translation integrations work correctly

Each numbered task group can be tackled independently, minimizing merge conflicts. The foundation is solid and ready for language expansion.<|MERGE_RESOLUTION|>--- conflicted
+++ resolved
@@ -476,13 +476,8 @@
   - `messages/pages/loading/en.json` ✅
   - `messages/components/layout/en.json` ✅
   - `messages/components/forms/en.json` ✅ **NEWLY COMPLETED**
-<<<<<<< HEAD
-  - `messages/components/ui/en.json` ✅ 
-  - `messages/database/en.json` ✅ 
-=======
   - `messages/components/ui/en.json` ✅
   - `messages/database/en.json` ✅
->>>>>>> 684b563a
   - `messages/tools/common/en.json` ✅
   - `messages/tools/{tool}/en.json` ✅ (base64, hash-generator, favicon-generator, markdown-to-pdf)
   - `messages/common/nl.json` ✅ **NEW**
